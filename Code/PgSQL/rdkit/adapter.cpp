--- conflicted
+++ resolved
@@ -148,21 +148,12 @@
   try {
     StringData.assign(data);
     if(!asSmarts){
-<<<<<<< HEAD
       if(!asQuery){
         mol = SmilesToMol(StringData);
       } else {
         mol = SmilesToMol(StringData,0,false);
         MolOps::sanitizeMol(*mol);
         MolOps::mergeQueryHs(*mol);
-=======
-      // Allow No-Structure construction.
-      if (StringData.empty()) {
-        mol = new ROMol();
-      }
-      else {
-        mol = SmilesToMol(StringData);
->>>>>>> c1238e2c
       }
     } else {
       mol = SmartsToMol(StringData,0,false);
