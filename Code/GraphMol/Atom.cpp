// $Id$
//
//  Copyright (C) 2001-2010 Greg Landrum and Rational Discovery LLC
//
//   @@ All Rights Reserved @@
//  This file is part of the RDKit.
//  The contents are covered by the terms of the BSD license
//  which is included in the file license.txt, found at the root
//  of the RDKit source tree.
//
#include <math.h>

#include "ROMol.h"
#include "Atom.h"
#include "PeriodicTable.h"
#include "SanitException.h"
<<<<<<< HEAD
#include "MDLValence.h"
=======
#include "QueryOps.h"
>>>>>>> 50bc499c
#include <RDGeneral/Invariant.h>
#include <RDGeneral/RDLog.h>
#include <RDGeneral/types.h>

namespace RDKit {
  namespace {
    // Determine whether or not a molecule is to the left of Carbon
    bool isEarlyAtom(int atomicNum){
      return (4 - PeriodicTable::getTable()->getNouterElecs(atomicNum)) > 0;
    }
  }
Atom::Atom(){
  d_atomicNum=0;
  initAtom();
}

Atom::Atom(unsigned int num) {
  d_atomicNum = num;
  initAtom();
};

Atom::Atom(std::string what) {
  d_atomicNum = PeriodicTable::getTable()->getAtomicNumber(what);
  initAtom();
};

Atom::Atom( const Atom & other){
  // NOTE: we do *not* copy ownership!
  d_atomicNum = other.d_atomicNum;
  dp_mol = 0;
  d_index=0;
  d_formalCharge = other.d_formalCharge;
  df_noImplicit = other.df_noImplicit;
  df_isAromatic = other.df_isAromatic;
  d_dativeFlag = other.d_dativeFlag;
  d_numRadicalElectrons = other.d_numRadicalElectrons;
  d_mass = other.d_mass;
  d_isotope = other.d_isotope;
  //d_pos = other.d_pos;
  d_chiralTag=other.d_chiralTag;
  d_hybrid = other.d_hybrid;
  d_implicitValence=other.d_implicitValence;
  d_explicitValence=other.d_explicitValence;
  if(other.dp_props){
    dp_props = new Dict(*other.dp_props);
  } else {
    dp_props = new Dict();
    STR_VECT computed;
    dp_props->setVal("__computedProps", computed);
  }
}
void Atom::initAtom(){
  df_isAromatic = false;
  df_noImplicit = false;
  d_dativeFlag=0;
  d_numRadicalElectrons=0;
  d_formalCharge = 0;
  d_index = 0;
  if(d_atomicNum){
    d_mass = PeriodicTable::getTable()->getAtomicWeight(d_atomicNum);
  } else{
    d_mass = 0.0;
  }
  d_isotope=0;
  d_chiralTag=CHI_UNSPECIFIED;
  d_hybrid = UNSPECIFIED;
  dp_mol = 0;
  dp_props = new Dict();

  d_implicitValence=-1;
  d_explicitValence=-1;

  // ok every Atom contains a property entry called "__computedProps"
  // which provides list of property keys that correspond to value
  // that have been computed this can used to blow out all computed
  // properties while leaving the rest along initialize this list to
  // an empty vector of strings
  //STR_VECT computed;
  //dp_props->setVal("__computedProps", computed);
}

Atom::~Atom()
{
  if(dp_props){
    delete dp_props;
    dp_props = 0;
  }
}

Atom *Atom::copy() const {
  Atom *res = new Atom(*this);
  return res;
}


void Atom::setOwningMol(ROMol *other)
{
  // NOTE: this operation does not update the topology of the owning
  // molecule (i.e. this atom is not added to the graph).  Only
  // molecules can add atoms to themselves.
  dp_mol = other;
}


std::string Atom::getSymbol() const {
  std::string res;
  // handle dummies differently:
  if(d_atomicNum != 0 || !hasProp("dummyLabel") ){
    res = PeriodicTable::getTable()->getElementSymbol(d_atomicNum);
  } else {
    getProp("dummyLabel",res);
  }
  return res;
}

unsigned int Atom::getDegree() const {
  PRECONDITION(dp_mol,"degree not defined for atoms not associated with molecules");
  return getOwningMol().getAtomDegree(this);
}

unsigned int Atom::getTotalDegree() const {
  PRECONDITION(dp_mol,"degree not defined for atoms not associated with molecules");
  unsigned int res=this->getNumImplicitHs()+this->getDegree();
  return res;
}

//
//  If includeNeighbors is set, we'll loop over our neighbors
//   and include any of them that are Hs in the count here
//
unsigned int Atom::getTotalNumHs() const {
  PRECONDITION(dp_mol,"valence not defined for atoms not associated with molecules")
  int res = getNumImplicitHs();
  ROMol::ADJ_ITER begin,end;
  const ROMol *parent = &getOwningMol();
  boost::tie(begin,end) = parent->getAtomNeighbors(this);
  while(begin!=end){
    const Atom *at = parent->getAtomWithIdx(*begin);
    if(at->getAtomicNum()==1) res++;
    ++begin;
  }
  return res;
}

unsigned int Atom::getNumImplicitHs() const {
  PRECONDITION(d_implicitValence>-1,
               "getNumImplicitHs() called without preceding call to calcImplicitValence()");
  return getImplicitValence();
}

int Atom::getExplicitValence() const {
  PRECONDITION(dp_mol,"valence not defined for atoms not associated with molecules");
  PRECONDITION(d_explicitValence>-1,
               "getExplicitValence() called without call to calcExplicitValence()");
  return d_explicitValence;
}

int Atom::calcExplicitValence(bool strict) {
  PRECONDITION(dp_mol,"valence not defined for atoms not associated with molecules");
  unsigned int res=0;
  unsigned int arom=0;
  ROMol::OEDGE_ITER beg,end;
  boost::tie(beg,end) = getOwningMol().getAtomBonds(this);
  while(beg!=end){
    switch (getOwningMol()[*beg]->getBondType()) {
    case Bond::UNSPECIFIED:
    case Bond::IONIC:
      break;
    case Bond::DOUBLE:
      res += 2;
      break;
    case Bond::TRIPLE:
      res += 3;
      break;
    case Bond::QUADRUPLE:
      res += 4;
      break;
    case Bond::QUINTUPLE:
      res += 5;
      break;
    case Bond::HEXTUPLE:
      res += 6;
      break;
    case Bond::AROMATIC:
      arom = 1;
      /* Fall thru */
    case Bond::SINGLE:
    default:
      res++;
    }
    ++beg;
  }
  res += arom;

  // special case for when we call this on an aromatic atom
  // which could kekulize to having no double bonds to it (we're not
  // doing the actual kekulization step here, just checking that
  // it could happen):
  if(getIsAromatic()&&d_implicitValence>-1){
    int explicitPlusRadV = res + d_numRadicalElectrons;
    explicitPlusRadV+=d_implicitValence;
    unsigned int mdlvalence1 = MDLValence(d_atomicNum,d_formalCharge,explicitPlusRadV);
    unsigned int mdlvalence2 = MDLValence(d_atomicNum,d_formalCharge,explicitPlusRadV-1);
    if((mdlvalence1==explicitPlusRadV+1) ||
       (mdlvalence1==explicitPlusRadV && mdlvalence2==explicitPlusRadV-1)
       ){
      --res;
    }
  }
  
  d_explicitValence = res;
  return res;
}

int Atom::getImplicitValence() const {
  return d_implicitValence;
}

// NOTE: this uses the explicitValence, so it will call
// calcExplicitValence() if it hasn't already been called
int Atom::calcImplicitValence(bool strict) {
  PRECONDITION(dp_mol,"valence not defined for atoms not associated with molecules");
  if(df_noImplicit) {
    if(d_implicitValence<0) d_implicitValence=0;
  } else {
    if(d_explicitValence==-1) this->calcExplicitValence();

    int chg = getFormalCharge();
    int explicitPlusRadV = d_explicitValence + getNumRadicalElectrons();
    unsigned int mdlvalence = MDLValence(d_atomicNum,chg,explicitPlusRadV);
    d_implicitValence = mdlvalence - explicitPlusRadV;
  }
  return d_implicitValence;
}

void Atom::setIsotope(unsigned int what){
  d_isotope=what;
  if(d_isotope){
    d_mass=PeriodicTable::getTable()->getMassForIsotope(d_atomicNum,d_isotope);
  } else {
    d_mass = PeriodicTable::getTable()->getAtomicWeight(d_atomicNum);
  }
}

void Atom::setQuery(Atom::QUERYATOM_QUERY *what) {
  //  Atoms don't have complex queries so this has to fail
  PRECONDITION(0,"plain atoms have no Query");
}
Atom::QUERYATOM_QUERY *Atom::getQuery() const {
  return NULL;
};
void Atom::expandQuery(Atom::QUERYATOM_QUERY *what,
                       Queries::CompositeQueryType how,
                       bool maintainOrder) {
  PRECONDITION(0,"plain atoms have no Query");
}

bool Atom::Match(Atom const *what) const {
  PRECONDITION(what,"bad query atom");
  bool res = getAtomicNum() == what->getAtomicNum();
  // special dummy--dummy match case:
  //   [*] matches [*],[1*],[2*],etc.
  //   [1*] only matches [*] and [1*]
  if(res){
    if(!getAtomicNum()){
      // this is the new behavior, based on the isotopes:
      int tgt=this->getIsotope();
      int test=what->getIsotope();
      if(tgt && test && tgt!=test){
        res = false;
      }
    } else {
      // standard atom-atom match: The general rule here is that if this atom has a property that
      // deviates from the default, then the other atom should match that value.
      if( (this->getFormalCharge() && this->getFormalCharge()!=what->getFormalCharge()) ||
<<<<<<< HEAD
          (this->getNumImplicitHs() && this->getNumImplicitHs()>what->getNumImplicitHs())  // <- potential problem here with sanitization
          ){  
=======
          (this->getIsotope() && this->getIsotope()!=what->getIsotope()) ){
>>>>>>> 50bc499c
        res=false;
      }
    }
  }
  return res;
}
bool Atom::Match(const Atom::ATOM_SPTR what) const {
  return Match(what.get());
}

void Atom::updatePropertyCache(bool strict) {
  calcExplicitValence();
  calcImplicitValence();
}

// returns the number of swaps required to convert the ordering
// of the probe list to match the order of our incoming bonds:
//
//  e.g. if our incoming bond order is: [0,1,2,3]:
//   getPerturbationOrder([1,0,2,3]) = 1
//   getPerturbationOrder([1,2,3,0]) = 3
//   getPerturbationOrder([1,2,0,3]) = 2
int Atom::getPerturbationOrder(INT_LIST probe) const{
  PRECONDITION(dp_mol,"perturbation order not defined for atoms not associated with molecules")
  INT_LIST ref;
  ROMol::OEDGE_ITER beg,end;
  boost::tie(beg,end) = getOwningMol().getAtomBonds(this);
  while(beg!=end){
    ref.push_back(getOwningMol()[*beg]->getIdx());
    ++beg;
  }
  int nSwaps=static_cast<int>(countSwapsToInterconvert(ref,probe));
  return nSwaps;
}

void Atom::invertChirality(){
  switch(getChiralTag()){
  case CHI_TETRAHEDRAL_CW:
    setChiralTag(CHI_TETRAHEDRAL_CCW);
    break;
  case CHI_TETRAHEDRAL_CCW:
    setChiralTag(CHI_TETRAHEDRAL_CW);
    break;
  case CHI_OTHER:
  case CHI_UNSPECIFIED:
    break;
  }
}


} // end o' namespace

std::ostream & operator<<(std::ostream& target, const RDKit::Atom &at){
  target << at.getIdx() << " " << at.getAtomicNum() << " " << at.getSymbol();
  target << " chg: " << at.getFormalCharge();
  target << "  deg: " << at.getDegree();
  target << " exp: ";
  try {
    int explicitValence = at.getExplicitValence();
    target << explicitValence;
  } catch (...){
    target << "N/A";
  }
  target << " imp: ";
  try {
    int implicitValence = at.getImplicitValence();
    target << implicitValence;
  } catch (...){
    target << "N/A";
  }
  target << " hyb: " << at.getHybridization();
  target << " arom?: " << at.getIsAromatic();
  target << " chi: " << at.getChiralTag();
  if(at.getNumRadicalElectrons()){
    target << " rad: " << at.getNumRadicalElectrons();
  }
  if(at.getIsotope()){
    target << " iso: " << at.getIsotope();
  }
  return target;
};<|MERGE_RESOLUTION|>--- conflicted
+++ resolved
@@ -14,11 +14,8 @@
 #include "Atom.h"
 #include "PeriodicTable.h"
 #include "SanitException.h"
-<<<<<<< HEAD
 #include "MDLValence.h"
-=======
 #include "QueryOps.h"
->>>>>>> 50bc499c
 #include <RDGeneral/Invariant.h>
 #include <RDGeneral/RDLog.h>
 #include <RDGeneral/types.h>
@@ -294,12 +291,7 @@
       // standard atom-atom match: The general rule here is that if this atom has a property that
       // deviates from the default, then the other atom should match that value.
       if( (this->getFormalCharge() && this->getFormalCharge()!=what->getFormalCharge()) ||
-<<<<<<< HEAD
-          (this->getNumImplicitHs() && this->getNumImplicitHs()>what->getNumImplicitHs())  // <- potential problem here with sanitization
-          ){  
-=======
           (this->getIsotope() && this->getIsotope()!=what->getIsotope()) ){
->>>>>>> 50bc499c
         res=false;
       }
     }
