# $Id$
#
#  Copyright (C) 2003-2013  Greg Landrum and Rational Discovery LLC
#         All Rights Reserved
#
""" This is a rough coverage test of the python wrapper

it's intended to be shallow, but broad

"""
from __future__ import print_function
import os,sys,tempfile
import unittest
from rdkit import RDConfig,rdBase
from rdkit import DataStructs
from rdkit import Chem
from rdkit import six

def feq(v1,v2,tol2=1e-4):
  return abs(v1-v2)<=tol2

class TestCase(unittest.TestCase):
  def setUp(self):
    pass

  def test0Except(self):

    try:
      Chem.tossit()
    except IndexError:
      ok=1
    else:
      ok=0
    assert ok


  def test1Table(self):

    tbl = Chem.GetPeriodicTable()
    self.assertTrue(tbl)

    self.assertTrue(feq(tbl.GetAtomicWeight(6),12.011))
    self.assertTrue(feq(tbl.GetAtomicWeight("C"),12.011))
    self.assertTrue(tbl.GetAtomicNumber('C')==6)
    self.assertTrue(feq(tbl.GetRvdw(6),1.950))
    self.assertTrue(feq(tbl.GetRvdw("C"),1.950))
    self.assertTrue(feq(tbl.GetRcovalent(6),0.680))
    self.assertTrue(feq(tbl.GetRcovalent("C"),0.680))
    self.assertTrue(tbl.GetDefaultValence(6)==4)
    self.assertTrue(tbl.GetDefaultValence("C")==4)
    self.assertTrue(tuple(tbl.GetValenceList(6))==(4,))
    self.assertTrue(tuple(tbl.GetValenceList("C"))==(4,))
    self.assertTrue(tuple(tbl.GetValenceList(16))==(2,4,6))
    self.assertTrue(tuple(tbl.GetValenceList("S"))==(2,4,6))
    self.assertTrue(tbl.GetNOuterElecs(6)==4)
    self.assertTrue(tbl.GetNOuterElecs("C")==4)

  def test2Atom(self):
    atom = Chem.Atom(6)
    self.assertTrue(atom)
    self.assertTrue(atom.GetAtomicNum()==6)
    atom.SetAtomicNum(8)
    self.assertTrue(atom.GetAtomicNum()==8)

    atom = Chem.Atom("C")
    self.assertTrue(atom)
    self.assertTrue(atom.GetAtomicNum()==6)


  def test3Bond(self):
    # No longer relevant, bonds are not constructible from Python
    pass

  def test4Mol(self):
    mol = Chem.Mol()
    self.assertTrue(mol)

  def test5Smiles(self):
    mol = Chem.MolFromSmiles('n1ccccc1')
    self.assertTrue(mol)
    self.assertTrue(mol.GetNumAtoms()==6)
    self.assertTrue(mol.GetNumAtoms(1)==6)
    self.assertTrue(mol.GetNumAtoms(0)==11)
    at = mol.GetAtomWithIdx(2)
    self.assertTrue(at.GetAtomicNum()==6)
    at = mol.GetAtomWithIdx(0)
    self.assertTrue(at.GetAtomicNum()==7)
    
  def _test6Bookmarks(self):
    mol = Chem.MolFromSmiles('n1ccccc1')
    self.assertTrue(mol)

    self.assertTrue(not mol.HasAtomBookmark(0))
    mol.SetAtomBookmark(mol.GetAtomWithIdx(0),0)
    mol.SetAtomBookmark(mol.GetAtomWithIdx(1),1)
    self.assertTrue(mol.HasAtomBookmark(0))
    self.assertTrue(mol.HasAtomBookmark(1))

    if 1:
      self.assertTrue(not mol.HasBondBookmark(0))
      self.assertTrue(not mol.HasBondBookmark(1))
      mol.SetBondBookmark(mol.GetBondWithIdx(0),0)
      mol.SetBondBookmark(mol.GetBondWithIdx(1),1)
      self.assertTrue(mol.HasBondBookmark(0))
      self.assertTrue(mol.HasBondBookmark(1))


    at = mol.GetAtomWithBookmark(0)
    self.assertTrue(at)
    self.assertTrue(at.GetAtomicNum()==7)
    mol.ClearAtomBookmark(0)
    self.assertTrue(not mol.HasAtomBookmark(0))
    self.assertTrue(mol.HasAtomBookmark(1))
    mol.ClearAllAtomBookmarks()
    self.assertTrue(not mol.HasAtomBookmark(0))
    self.assertTrue(not mol.HasAtomBookmark(1))
    
    mol.SetAtomBookmark(mol.GetAtomWithIdx(1),1)

    if 1:
      self.assertTrue(mol.HasBondBookmark(0))
      self.assertTrue(mol.HasBondBookmark(1))
      bond = mol.GetBondWithBookmark(0)
      self.assertTrue(bond)
      mol.ClearBondBookmark(0)
      self.assertTrue(not mol.HasBondBookmark(0))
      self.assertTrue(mol.HasBondBookmark(1))
      mol.ClearAllBondBookmarks()
      self.assertTrue(not mol.HasBondBookmark(0))
      self.assertTrue(not mol.HasBondBookmark(1))

      self.assertTrue(mol.HasAtomBookmark(1))
    
  def test7Atom(self):
    mol = Chem.MolFromSmiles('n1ccccc1C[CH2-]')
    self.assertTrue(mol)
    Chem.SanitizeMol(mol)
    a0 = mol.GetAtomWithIdx(0)
    a1 = mol.GetAtomWithIdx(1)
    a6 = mol.GetAtomWithIdx(6)
    a7 = mol.GetAtomWithIdx(7)
    
    self.assertTrue(a0.GetAtomicNum()==7)
    self.assertTrue(a0.GetSymbol()=='N')
    self.assertTrue(a0.GetIdx()==0)

    aList = [a0,a1,a6,a7]
    self.assertTrue(a0.GetDegree()==2)
    self.assertTrue(a1.GetDegree()==2)
    self.assertTrue(a6.GetDegree()==2)
    self.assertTrue(a7.GetDegree()==1)
    self.assertTrue([x.GetDegree() for x in aList]==[2,2,2,1])

    self.assertTrue([x.GetTotalNumHs() for x in aList]==[0,1,2,2])
    self.assertTrue([x.GetNumImplicitHs() for x in aList]==[0,1,2,0])
    self.assertTrue([x.GetExplicitValence() for x in aList]==[3,3,2,3])
    self.assertTrue([x.GetImplicitValence() for x in aList]==[0,1,2,0])
    self.assertTrue([x.GetFormalCharge() for x in aList]==[0,0,0,-1])
    self.assertTrue([x.GetNoImplicit() for x in aList]==[0,0,0,1])
    self.assertTrue([x.GetNumExplicitHs() for x in aList]==[0,0,0,2])
    self.assertTrue([x.GetIsAromatic() for x in aList]==[1,1,0,0])
    self.assertTrue([x.GetHybridization() for x in aList]==[Chem.HybridizationType.SP2,Chem.HybridizationType.SP2,
                                                   Chem.HybridizationType.SP3,Chem.HybridizationType.SP3],\
                                                   [x.GetHybridization() for x in aList])
    


  def test8Bond(self):
    mol = Chem.MolFromSmiles('n1ccccc1CC(=O)O')
    self.assertTrue(mol)
    Chem.SanitizeMol(mol)
    # note bond numbering is funny because of ring closure
    b0 = mol.GetBondWithIdx(0)
    b6 = mol.GetBondWithIdx(6)
    b7 = mol.GetBondWithIdx(7)
    b8 = mol.GetBondWithIdx(8)

    bList = [b0,b6,b7,b8]
    self.assertTrue([x.GetBondType() for x in bList] ==
           [Chem.BondType.AROMATIC,Chem.BondType.SINGLE,
            Chem.BondType.DOUBLE,Chem.BondType.SINGLE])
    self.assertTrue([x.GetIsAromatic() for x in bList] == 
           [1,0,0,0])
    self.assertEqual(bList[0].GetBondTypeAsDouble(),1.5)
    self.assertEqual(bList[1].GetBondTypeAsDouble(),1.0)
    self.assertEqual(bList[2].GetBondTypeAsDouble(),2.0)
    
    self.assertTrue([x.GetIsConjugated()!=0 for x in bList] ==
           [1,0,1,1],[x.GetIsConjugated()!=0 for x in bList])
    self.assertTrue([x.GetBeginAtomIdx() for x in bList] ==
           [0,6,7,7],[x.GetBeginAtomIdx() for x in bList])
    self.assertTrue([x.GetBeginAtom().GetIdx() for x in bList] ==
           [0,6,7,7])
    self.assertTrue([x.GetEndAtomIdx() for x in bList] ==
           [1,7,8,9])
    self.assertTrue([x.GetEndAtom().GetIdx() for x in bList] ==
           [1,7,8,9])


  def test9Smarts(self):
    query1 = Chem.MolFromSmarts('C(=O)O')
    self.assertTrue(query1)
    query2 = Chem.MolFromSmarts('C(=O)[O,N]')
    self.assertTrue(query2)
    query3 = Chem.MolFromSmarts('[$(C(=O)O)]')
    self.assertTrue(query3)


    mol = Chem.MolFromSmiles('CCC(=O)O')
    self.assertTrue(mol)

    self.assertTrue(mol.HasSubstructMatch(query1))
    self.assertTrue(mol.HasSubstructMatch(query2))
    self.assertTrue(mol.HasSubstructMatch(query3))

    mol = Chem.MolFromSmiles('CCC(=O)N')
    self.assertTrue(mol)

    self.assertTrue(not mol.HasSubstructMatch(query1))
    self.assertTrue(mol.HasSubstructMatch(query2))
    self.assertTrue(not mol.HasSubstructMatch(query3))

  def test10Iterators(self):
    mol = Chem.MolFromSmiles('CCOC')
    self.assertTrue(mol)

    for atom in mol.GetAtoms():
      self.assertTrue(atom)
    ats = mol.GetAtoms()
    try:
      ats[1]
    except:
      ok = 0
    else:
      ok = 1
    self.assertTrue(ok)
    try:
      ats[12]
    except IndexError:
      ok = 1
    else:
      ok = 0
    self.assertTrue(ok)

    if 0:
      for atom in mol.GetHeteros():
        self.assertTrue(atom)
      ats = mol.GetHeteros()
      try:
        ats[0]
      except:
        ok = 0
      else:
        ok = 1
      self.assertTrue(ok)
      self.assertTrue(ats[0].GetIdx()==2)
      try:
        ats[12]
      except IndexError:
        ok = 1
      else:
        ok = 0
      self.assertTrue(ok)


    for bond in mol.GetBonds():
      self.assertTrue(bond)
    bonds = mol.GetBonds()
    try:
      bonds[1]
    except:
      ok = 0
    else:
      ok = 1
    self.assertTrue(ok)
    try:
      bonds[12]
    except IndexError:
      ok = 1
    else:
      ok = 0
    self.assertTrue(ok)
      
    if 0:
      mol = Chem.MolFromSmiles('c1ccccc1C')
      for atom in mol.GetAromaticAtoms():
        self.assertTrue(atom)
      ats = mol.GetAromaticAtoms()
      try:
        ats[0]
      except:
        ok = 0
      else:
        ok = 1
      self.assertTrue(ok)
      self.assertTrue(ats[0].GetIdx()==0)
      self.assertTrue(ats[1].GetIdx()==1)
      self.assertTrue(ats[2].GetIdx()==2)
      try:
        ats[12]
      except IndexError:
        ok = 1
      else:
        ok = 0
      self.assertTrue(ok)




  def test11MolOps(self) :
    mol = Chem.MolFromSmiles('C1=CC=C(C=C1)P(C2=CC=CC=C2)C3=CC=CC=C3')
    self.assertTrue(mol)
    smi = Chem.MolToSmiles(mol)
    Chem.SanitizeMol(mol)
    nr = Chem.GetSymmSSSR(mol)

    self.assertTrue((len(nr) == 3))
    
  def test12Smarts(self):
    query1 = Chem.MolFromSmarts('C(=O)O')
    self.assertTrue(query1)
    query2 = Chem.MolFromSmarts('C(=O)[O,N]')
    self.assertTrue(query2)
    query3 = Chem.MolFromSmarts('[$(C(=O)O)]')
    self.assertTrue(query3)


    mol = Chem.MolFromSmiles('CCC(=O)O')
    self.assertTrue(mol)

    self.assertTrue(mol.HasSubstructMatch(query1))
    self.assertTrue(mol.GetSubstructMatch(query1)==(2,3,4))
    self.assertTrue(mol.HasSubstructMatch(query2))
    self.assertTrue(mol.GetSubstructMatch(query2)==(2,3,4))
    self.assertTrue(mol.HasSubstructMatch(query3))
    self.assertTrue(mol.GetSubstructMatch(query3)==(2,))

    mol = Chem.MolFromSmiles('CCC(=O)N')
    self.assertTrue(mol)

    self.assertTrue(not mol.HasSubstructMatch(query1))
    self.assertTrue(not mol.GetSubstructMatch(query1))
    self.assertTrue(mol.HasSubstructMatch(query2))
    self.assertTrue(mol.GetSubstructMatch(query2)==(2,3,4))
    self.assertTrue(not mol.HasSubstructMatch(query3))

    mol = Chem.MolFromSmiles('OC(=O)CC(=O)O')
    self.assertTrue(mol)
    self.assertTrue(mol.HasSubstructMatch(query1))
    self.assertTrue(mol.GetSubstructMatch(query1)==(1,2,0))
    self.assertTrue(mol.GetSubstructMatches(query1)==((1,2,0),(4,5,6)))
    self.assertTrue(mol.HasSubstructMatch(query2))
    self.assertTrue(mol.GetSubstructMatch(query2)==(1,2,0))
    self.assertTrue(mol.GetSubstructMatches(query2)==((1,2,0),(4,5,6)))
    self.assertTrue(mol.HasSubstructMatch(query3))
    self.assertTrue(mol.GetSubstructMatches(query3)==((1,),(4,)))
    
  def test13Smarts(self):
    # previous smarts problems:
    query = Chem.MolFromSmarts('N(=,-C)')
    self.assertTrue(query)
    mol = Chem.MolFromSmiles('N#C')
    self.assertTrue(not mol.HasSubstructMatch(query))
    mol = Chem.MolFromSmiles('N=C')
    self.assertTrue(mol.HasSubstructMatch(query))
    mol = Chem.MolFromSmiles('NC')
    self.assertTrue(mol.HasSubstructMatch(query))

    query = Chem.MolFromSmarts('[Cl,$(O)]')
    mol = Chem.MolFromSmiles('C(=O)O')
    self.assertTrue(len(mol.GetSubstructMatches(query))==2)
    mol = Chem.MolFromSmiles('C(=N)N')
    self.assertTrue(len(mol.GetSubstructMatches(query))==0)
    
    query = Chem.MolFromSmarts('[$([O,S]-[!$(*=O)])]')
    mol = Chem.MolFromSmiles('CC(S)C(=O)O')
    self.assertTrue(len(mol.GetSubstructMatches(query))==1)
    mol = Chem.MolFromSmiles('C(=O)O')
    self.assertTrue(len(mol.GetSubstructMatches(query))==0)
    
  def test14Hs(self):
    m = Chem.MolFromSmiles('CC(=O)[OH]')
    self.assertEqual(m.GetNumAtoms(),4)
    m2 = Chem.AddHs(m)
    self.assertEqual(m2.GetNumAtoms(),8)
    m2 = Chem.RemoveHs(m2)
    self.assertEqual(m2.GetNumAtoms(),4)

    m = Chem.MolFromSmiles('CC[H]',False)
    self.assertEqual(m.GetNumAtoms(),3)
    m2 = Chem.MergeQueryHs(m)
    self.assertEqual(m2.GetNumAtoms(),2)
    self.assertTrue(m2.GetAtomWithIdx(1).HasQuery())
    
    m = Chem.MolFromSmiles('CC[H]',False)
    self.assertEqual(m.GetNumAtoms(),3)
    m1 = Chem.RemoveHs(m)
    self.assertEqual(m1.GetNumAtoms(),2)
    self.assertEqual(m1.GetAtomWithIdx(1).GetNumExplicitHs(),0)    
    m1 = Chem.RemoveHs(m,updateExplicitCount=True)
    self.assertEqual(m1.GetNumAtoms(),2)
    self.assertEqual(m1.GetAtomWithIdx(1).GetNumExplicitHs(),1)    

  def test15Neighbors(self):
    m = Chem.MolFromSmiles('CC(=O)[OH]')
    self.assertTrue(m.GetNumAtoms()==4)
    
    a = m.GetAtomWithIdx(1)
    ns = a.GetNeighbors()
    self.assertTrue(len(ns)==3)

    bs = a.GetBonds()
    self.assertTrue(len(bs)==3)

    for b in bs:
      try:
        a2 = b.GetOtherAtom(a)
      except:
        a2=None
      self.assertTrue(a2)
    self.assertTrue(len(bs)==3)

  def test16Pickle(self):
    from rdkit.six.moves import cPickle
    m = Chem.MolFromSmiles('C1=CN=CC=C1')
    pkl = cPickle.dumps(m)
    m2 = cPickle.loads(pkl)
    smi1 = Chem.MolToSmiles(m)
    smi2 = Chem.MolToSmiles(m2)
    self.assertTrue(smi1==smi2)
    
  def test16Props(self):
    m = Chem.MolFromSmiles('C1=CN=CC=C1')
    self.assertTrue(not m.HasProp('prop1'))
    self.assertTrue(not m.HasProp('prop2'))
    self.assertTrue(not m.HasProp('prop2'))
    m.SetProp('prop1','foob')
    self.assertTrue(not m.HasProp('prop2'))
    self.assertTrue(m.HasProp('prop1'))
    self.assertTrue(m.GetProp('prop1')=='foob')
    self.assertTrue(not m.HasProp('propo'))
    try:
      m.GetProp('prop2')
    except KeyError:
      ok=1
    else:
      ok=0
    self.assertTrue(ok)

    # test computed properties
    m.SetProp('cprop1', 'foo', 1)
    m.SetProp('cprop2', 'foo2', 1)

    m.ClearComputedProps()
    self.assertTrue(not m.HasProp('cprop1'))
    self.assertTrue(not m.HasProp('cprop2'))

  def test17Kekulize(self):
    m = Chem.MolFromSmiles('c1ccccc1')
    smi = Chem.MolToSmiles(m)
    self.assertTrue(smi=='c1ccccc1')

    Chem.Kekulize(m)
    smi = Chem.MolToSmiles(m)
    self.assertTrue(smi=='c1ccccc1')

    m = Chem.MolFromSmiles('c1ccccc1')
    smi = Chem.MolToSmiles(m)
    self.assertTrue(smi=='c1ccccc1')

    Chem.Kekulize(m,1)
    smi = Chem.MolToSmiles(m)
    self.assertTrue(smi=='C1=CC=CC=C1', smi)

  def test18Paths(self):


    m = Chem.MolFromSmiles("C1CC2C1CC2")
    #self.assertTrue(len(Chem.FindAllPathsOfLengthN(m,1,useBonds=1))==7)
    #print(Chem.FindAllPathsOfLengthN(m,3,useBonds=0))
    self.assertTrue(len(Chem.FindAllPathsOfLengthN(m,2,useBonds=1))==10,
           Chem.FindAllPathsOfLengthN(m,2,useBonds=1))
    self.assertTrue(len(Chem.FindAllPathsOfLengthN(m,3,useBonds=1))==14)
    

    m = Chem.MolFromSmiles('C1CC1C')
    self.assertTrue(m)
    self.assertTrue(len(Chem.FindAllPathsOfLengthN(m,1,useBonds=1))==4)
    self.assertTrue(len(Chem.FindAllPathsOfLengthN(m,2,useBonds=1))==5)
    self.assertTrue(len(Chem.FindAllPathsOfLengthN(m,3,useBonds=1))==3,Chem.FindAllPathsOfLengthN(m,3,useBonds=1))
    self.assertTrue(len(Chem.FindAllPathsOfLengthN(m,4,useBonds=1))==1,Chem.FindAllPathsOfLengthN(m,4,useBonds=1))
    self.assertTrue(len(Chem.FindAllPathsOfLengthN(m,5,useBonds=1))==0,Chem.FindAllPathsOfLengthN(m,5,useBonds=1))

    #
    #  Hexane example from Hall-Kier Rev.Comp.Chem. paper
    #  Rev. Comp. Chem. vol 2, 367-422, (1991)
    #
    m = Chem.MolFromSmiles("CCCCCC")
    self.assertTrue(len(Chem.FindAllPathsOfLengthN(m,1,useBonds=1))==5)
    self.assertTrue(len(Chem.FindAllPathsOfLengthN(m,2,useBonds=1))==4)
    self.assertTrue(len(Chem.FindAllPathsOfLengthN(m,3,useBonds=1))==3)
    
    m = Chem.MolFromSmiles("CCC(C)CC")
    self.assertTrue(len(Chem.FindAllPathsOfLengthN(m,1,useBonds=1))==5)
    self.assertTrue(len(Chem.FindAllPathsOfLengthN(m,2,useBonds=1))==5)
    self.assertTrue(len(Chem.FindAllPathsOfLengthN(m,3,useBonds=1))==4,Chem.FindAllPathsOfLengthN(m,3,useBonds=1))
    
    m = Chem.MolFromSmiles("CCCC(C)C")
    self.assertTrue(len(Chem.FindAllPathsOfLengthN(m,1,useBonds=1))==5)
    self.assertTrue(len(Chem.FindAllPathsOfLengthN(m,2,useBonds=1))==5)
    self.assertTrue(len(Chem.FindAllPathsOfLengthN(m,3,useBonds=1))==3)
    
    m = Chem.MolFromSmiles("CC(C)C(C)C")
    self.assertTrue(len(Chem.FindAllPathsOfLengthN(m,1,useBonds=1))==5)
    self.assertTrue(len(Chem.FindAllPathsOfLengthN(m,2,useBonds=1))==6)
    self.assertTrue(len(Chem.FindAllPathsOfLengthN(m,3,useBonds=1))==4)
    
    m = Chem.MolFromSmiles("CC(C)(C)CC")
    self.assertTrue(len(Chem.FindAllPathsOfLengthN(m,1,useBonds=1))==5)
    self.assertTrue(len(Chem.FindAllPathsOfLengthN(m,2,useBonds=1))==7)
    self.assertTrue(len(Chem.FindAllPathsOfLengthN(m,3,useBonds=1))==3,Chem.FindAllPathsOfLengthN(m,3,useBonds=1))
    
    m = Chem.MolFromSmiles("C1CCCCC1")
    self.assertTrue(len(Chem.FindAllPathsOfLengthN(m,1,useBonds=1))==6)
    self.assertTrue(len(Chem.FindAllPathsOfLengthN(m,2,useBonds=1))==6)
    self.assertTrue(len(Chem.FindAllPathsOfLengthN(m,3,useBonds=1))==6)
    
    m = Chem.MolFromSmiles("C1CC2C1CC2")
    self.assertTrue(len(Chem.FindAllPathsOfLengthN(m,1,useBonds=1))==7)
    self.assertTrue(len(Chem.FindAllPathsOfLengthN(m,2,useBonds=1))==10,
           Chem.FindAllPathsOfLengthN(m,2,useBonds=1))
    self.assertTrue(len(Chem.FindAllPathsOfLengthN(m,3,useBonds=1))==14)
    
    
    m = Chem.MolFromSmiles("CC2C1CCC12")
    self.assertTrue(len(Chem.FindAllPathsOfLengthN(m,1,useBonds=1))==7)
    self.assertTrue(len(Chem.FindAllPathsOfLengthN(m,2,useBonds=1))==11)
    # FIX: this result disagrees with the paper (which says 13),
    #   but it seems right
    self.assertTrue(len(Chem.FindAllPathsOfLengthN(m,3,useBonds=1))==15,
           Chem.FindAllPathsOfLengthN(m,3,useBonds=1))
    
    
    
  def test19Subgraphs(self):
    m = Chem.MolFromSmiles('C1CC1C')
    self.assertTrue(m)
    self.assertTrue(len(Chem.FindAllSubgraphsOfLengthN(m,1,0))==4)
    self.assertTrue(len(Chem.FindAllSubgraphsOfLengthN(m,2))==5)
    self.assertTrue(len(Chem.FindAllSubgraphsOfLengthN(m,3))==4)
    self.assertTrue(len(Chem.FindAllSubgraphsOfLengthN(m,4))==1)
    self.assertTrue(len(Chem.FindAllSubgraphsOfLengthN(m,5))==0)

    #
    #  Hexane example from Hall-Kier Rev.Comp.Chem. paper
    #  Rev. Comp. Chem. vol 2, 367-422, (1991)
    #
    m = Chem.MolFromSmiles("CCCCCC")
    self.assertTrue(len(Chem.FindAllSubgraphsOfLengthN(m,1))==5)
    self.assertTrue(len(Chem.FindAllSubgraphsOfLengthN(m,2))==4)
    self.assertTrue(len(Chem.FindAllSubgraphsOfLengthN(m,3))==3)
    
    l = Chem.FindAllSubgraphsOfLengthMToN(m,1,3)
    self.assertEqual(len(l),3)
    self.assertEqual(len(l[0]),5)
    self.assertEqual(len(l[1]),4)
    self.assertEqual(len(l[2]),3)
    self.assertRaises(ValueError,lambda :Chem.FindAllSubgraphsOfLengthMToN(m,4,3))

    
    m = Chem.MolFromSmiles("CCC(C)CC")
    self.assertTrue(len(Chem.FindAllSubgraphsOfLengthN(m,1))==5)
    self.assertTrue(len(Chem.FindAllSubgraphsOfLengthN(m,2))==5)
    self.assertTrue(len(Chem.FindAllSubgraphsOfLengthN(m,3))==5)
    
    m = Chem.MolFromSmiles("CCCC(C)C")
    self.assertTrue(len(Chem.FindAllSubgraphsOfLengthN(m,1))==5)
    self.assertTrue(len(Chem.FindAllSubgraphsOfLengthN(m,2))==5)
    self.assertTrue(len(Chem.FindAllSubgraphsOfLengthN(m,3))==4)
    
    m = Chem.MolFromSmiles("CC(C)C(C)C")
    self.assertTrue(len(Chem.FindAllSubgraphsOfLengthN(m,1))==5)
    self.assertTrue(len(Chem.FindAllSubgraphsOfLengthN(m,2))==6)
    self.assertTrue(len(Chem.FindAllSubgraphsOfLengthN(m,3))==6)
    
    m = Chem.MolFromSmiles("CC(C)(C)CC")
    self.assertTrue(len(Chem.FindAllSubgraphsOfLengthN(m,1))==5)
    self.assertTrue(len(Chem.FindAllSubgraphsOfLengthN(m,2))==7)
    self.assertTrue(len(Chem.FindAllSubgraphsOfLengthN(m,3))==7,Chem.FindAllSubgraphsOfLengthN(m,3))
    
    m = Chem.MolFromSmiles("C1CCCCC1")
    self.assertTrue(len(Chem.FindAllSubgraphsOfLengthN(m,1))==6)
    self.assertTrue(len(Chem.FindAllSubgraphsOfLengthN(m,2))==6)
    self.assertTrue(len(Chem.FindAllSubgraphsOfLengthN(m,3))==6)
    #self.assertTrue(len(Chem.FindUniqueSubgraphsOfLengthN(m,1))==1)
    self.assertTrue(len(Chem.FindUniqueSubgraphsOfLengthN(m,2))==1)
    self.assertTrue(len(Chem.FindUniqueSubgraphsOfLengthN(m,3))==1)
    
    m = Chem.MolFromSmiles("C1CC2C1CC2")
    self.assertTrue(len(Chem.FindAllSubgraphsOfLengthN(m,1))==7)
    self.assertTrue(len(Chem.FindAllSubgraphsOfLengthN(m,2))==10)
    self.assertTrue(len(Chem.FindAllSubgraphsOfLengthN(m,3))==16)
    

    m = Chem.MolFromSmiles("CC2C1CCC12")
    self.assertTrue(len(Chem.FindAllSubgraphsOfLengthN(m,1))==7)
    self.assertTrue(len(Chem.FindAllSubgraphsOfLengthN(m,2))==11)
    self.assertTrue(len(Chem.FindAllSubgraphsOfLengthN(m,3))==18,
           len(Chem.FindAllSubgraphsOfLengthN(m,3)))
    
    
  def test20IsInRing(self):
    m = Chem.MolFromSmiles('C1CCC1C')
    self.assertTrue(m)
    self.assertTrue(m.GetAtomWithIdx(0).IsInRingSize(4))
    self.assertTrue(m.GetAtomWithIdx(1).IsInRingSize(4))
    self.assertTrue(m.GetAtomWithIdx(2).IsInRingSize(4))
    self.assertTrue(m.GetAtomWithIdx(3).IsInRingSize(4))
    self.assertTrue(not m.GetAtomWithIdx(4).IsInRingSize(4))
    
    self.assertTrue(not m.GetAtomWithIdx(0).IsInRingSize(3))
    self.assertTrue(not m.GetAtomWithIdx(1).IsInRingSize(3))
    self.assertTrue(not m.GetAtomWithIdx(2).IsInRingSize(3))
    self.assertTrue(not m.GetAtomWithIdx(3).IsInRingSize(3))
    self.assertTrue(not m.GetAtomWithIdx(4).IsInRingSize(3))
    
    self.assertTrue(m.GetBondWithIdx(0).IsInRingSize(4))
    self.assertTrue(not m.GetBondWithIdx(3).IsInRingSize(4))
    self.assertTrue(not m.GetBondWithIdx(0).IsInRingSize(3))
    self.assertTrue(not m.GetBondWithIdx(3).IsInRingSize(3))
    
  def test21Robustification(self):
    ok = False
    # FIX: at the moment I can't figure out how to catch the
    # actual exception that BPL is throwinng when it gets
    # invalid arguments (Boost.Python.ArgumentError)
    try:
      Chem.MolFromSmiles('C=O').HasSubstructMatch(Chem.MolFromSmarts('fiib'))
    #except ValueError:
    #  ok=True
    except:
      ok=True
    self.assertTrue(ok  )

  def test22DeleteSubstruct(self) :
    query = Chem.MolFromSmarts('C(=O)O')
    mol = Chem.MolFromSmiles('CCC(=O)O')
    nmol = Chem.DeleteSubstructs(mol, query)
    
    self.assertTrue(Chem.MolToSmiles(nmol) == 'CC')

    mol = Chem.MolFromSmiles('CCC(=O)O.O=CO')
    # now delete only fragments
    nmol = Chem.DeleteSubstructs(mol, query, 1)
    self.assertTrue(Chem.MolToSmiles(nmol) == 'CCC(=O)O',Chem.MolToSmiles(nmol))
    
    mol = Chem.MolFromSmiles('CCC(=O)O.O=CO')
    nmol = Chem.DeleteSubstructs(mol, query, 0)
    self.assertTrue(Chem.MolToSmiles(nmol) == 'CC')
    
    mol = Chem.MolFromSmiles('CCCO')
    nmol = Chem.DeleteSubstructs(mol, query, 0)
    self.assertTrue(Chem.MolToSmiles(nmol) == 'CCCO')

    # Issue 96 prevented this from working:
    mol = Chem.MolFromSmiles('CCC(=O)O.O=CO')
    nmol = Chem.DeleteSubstructs(mol, query, 1)
    self.assertTrue(Chem.MolToSmiles(nmol) == 'CCC(=O)O')
    nmol = Chem.DeleteSubstructs(nmol, query, 1)
    self.assertTrue(Chem.MolToSmiles(nmol) == 'CCC(=O)O')
    nmol = Chem.DeleteSubstructs(nmol, query, 0)
    self.assertTrue(Chem.MolToSmiles(nmol) == 'CC')

    
  def test23MolFileParsing(self) :
    fileN = os.path.join(RDConfig.RDBaseDir,'Code','GraphMol','FileParsers',
                                            'test_data','triazine.mol')
    #fileN = "../FileParsers/test_data/triazine.mol"
    with open(fileN,'r') as inF:
      inD = inF.read()
    m1 = Chem.MolFromMolBlock(inD)
    self.assertTrue(m1 is not None)
    self.assertTrue(m1.GetNumAtoms()==9)

    m1 = Chem.MolFromMolFile(fileN)
    self.assertTrue(m1 is not None)
    self.assertTrue(m1.GetNumAtoms()==9)

    fileN = os.path.join(RDConfig.RDBaseDir,'Code','GraphMol','FileParsers',
                                            'test_data','triazine.mof')
    self.assertRaises(IOError,lambda :Chem.MolFromMolFile(fileN))

    fileN = os.path.join(RDConfig.RDBaseDir,'Code','GraphMol','FileParsers',
                                            'test_data','list-query.mol')
    query = Chem.MolFromMolFile(fileN)
    smi = Chem.MolToSmiles(query)
    self.assertEqual(smi,'c1ccccc1')
    smi = Chem.MolToSmarts(query)
    self.assertEqual(smi,'[#6]1:[#6]:[#6]:[#6]:[#6]:[#6,#7,#15]:1',smi)

    query = Chem.MolFromMolFile(fileN,sanitize=False)
    smi = Chem.MolToSmiles(query)
    self.assertEqual(smi,'C1=CC=CC=C1')
    query.UpdatePropertyCache()
    smi = Chem.MolToSmarts(query)
    self.assertEqual(smi,'[#6]1=[#6]-[#6]=[#6]-[#6]=[#6,#7,#15]-1')
    smi = "C1=CC=CC=C1"
    mol = Chem.MolFromSmiles(smi,0)
    self.assertTrue(mol.HasSubstructMatch(query))
    Chem.SanitizeMol(mol)
    self.assertTrue(not mol.HasSubstructMatch(query))

    mol = Chem.MolFromSmiles('N1=CC=CC=C1',0)
    self.assertTrue(mol.HasSubstructMatch(query))
    mol = Chem.MolFromSmiles('S1=CC=CC=C1',0)
    self.assertTrue(not mol.HasSubstructMatch(query))
    mol = Chem.MolFromSmiles('P1=CC=CC=C1',0)
    self.assertTrue(mol.HasSubstructMatch(query))


    fileN = os.path.join(RDConfig.RDBaseDir,'Code','GraphMol','FileParsers',
                                            'test_data','issue123.mol')
    mol = Chem.MolFromMolFile(fileN)
    self.assertTrue(mol)
    self.assertEqual(mol.GetNumAtoms(),23)
    mol = Chem.MolFromMolFile(fileN,removeHs=False)
    self.assertTrue(mol)
    self.assertEqual(mol.GetNumAtoms(),39)

  # test23 was for Chem.DaylightFingerprint, which is deprecated
    
  def test24RDKFingerprint(self):
    from rdkit import DataStructs
    m1 = Chem.MolFromSmiles('C1=CC=CC=C1')
    fp1 = Chem.RDKFingerprint(m1)
    self.assertTrue(len(fp1)==2048)
    m2 = Chem.MolFromSmiles('C1=CC=CC=C1')
    fp2 = Chem.RDKFingerprint(m2)

    tmp = DataStructs.TanimotoSimilarity(fp1,fp2)
    self.assertTrue(tmp==1.0,tmp)

    m2 = Chem.MolFromSmiles('C1=CC=CC=N1')
    fp2 = Chem.RDKFingerprint(m2)
    self.assertTrue(len(fp2)==2048)
    tmp = DataStructs.TanimotoSimilarity(fp1,fp2)
    self.assertTrue(tmp<1.0,tmp)
    self.assertTrue(tmp>0.0,tmp)

    fp3 = Chem.RDKFingerprint(m1,tgtDensity=0.3)
    self.assertTrue(len(fp3)<2048)
    
    m1 = Chem.MolFromSmiles('C1=CC=CC=C1')
    fp1 = Chem.RDKFingerprint(m1)
    m2 = Chem.MolFromSmiles('C1=CC=CC=N1')
    fp2 = Chem.RDKFingerprint(m2)
    self.assertNotEqual(fp1,fp2)

    atomInvariants=[1]*6
    fp1 = Chem.RDKFingerprint(m1,atomInvariants=atomInvariants)
    fp2 = Chem.RDKFingerprint(m2,atomInvariants=atomInvariants)
    self.assertEqual(fp1,fp2)    

    m2 = Chem.MolFromSmiles('C1CCCCN1')
    fp1 = Chem.RDKFingerprint(m1,atomInvariants=atomInvariants,useBondOrder=False)
    fp2 = Chem.RDKFingerprint(m2,atomInvariants=atomInvariants,useBondOrder=False)
    self.assertEqual(fp1,fp2)    

    # rooted at atom
    m1 = Chem.MolFromSmiles('CCCCCO')
    fp1 = Chem.RDKFingerprint(m1,1,4,nBitsPerHash=1,fromAtoms=[0])
    self.assertEqual(fp1.GetNumOnBits(),4)    
    m1 = Chem.MolFromSmiles('CCCCCO')
    fp1 = Chem.RDKFingerprint(m1,1,4,nBitsPerHash=1,fromAtoms=[0,5])
    self.assertEqual(fp1.GetNumOnBits(),8)

    # test sf.net issue 270:
    fp1 = Chem.RDKFingerprint(m1,atomInvariants=[x.GetAtomicNum()+10 for x in m1.GetAtoms()])

    # atomBits
    m1 = Chem.MolFromSmiles('CCCO')
    l=[]
    fp1 = Chem.RDKFingerprint(m1,minPath=1,maxPath=2,nBitsPerHash=1,atomBits=l)
    self.assertEqual(fp1.GetNumOnBits(),4)
    self.assertEqual(len(l),m1.GetNumAtoms())
    self.assertEqual(len(l[0]),2)
    self.assertEqual(len(l[1]),3)
    self.assertEqual(len(l[2]),4)
    self.assertEqual(len(l[3]),2)
    
  def test25SDMolSupplier(self) :
    fileN = os.path.join(RDConfig.RDBaseDir,'Code','GraphMol','FileParsers',
                                            'test_data','NCI_aids_few.sdf')
    #fileN = "../FileParsers/test_data/NCI_aids_few.sdf"
    sdSup = Chem.SDMolSupplier(fileN)
    molNames = ["48", "78", "128", "163", "164", "170", "180", "186",
            "192", "203", "210", "211", "213", "220", "229", "256"]

    chgs192 = {8:1, 11:1, 15:-1, 18:-1, 20:1, 21:1, 23:-1, 25:-1} 
    i = 0
    for mol in sdSup :
      self.assertTrue(mol)
      self.assertTrue(mol.GetProp("_Name") == molNames[i])
      i += 1
      if (mol.GetProp("_Name") == "192") :
        # test parsed charges on one of the molecules
        for id in chgs192.keys() :
          self.assertTrue(mol.GetAtomWithIdx(id).GetFormalCharge() == chgs192[id])
    self.assertRaises(StopIteration,lambda:six.next(sdSup))
    sdSup.reset()
    
    ns = [mol.GetProp("_Name") for mol in sdSup]
    self.assertTrue(ns == molNames)

    sdSup = Chem.SDMolSupplier(fileN, 0)
    for mol in sdSup :
      self.assertTrue(not mol.HasProp("numArom"))

    sdSup = Chem.SDMolSupplier(fileN)
    self.assertTrue(len(sdSup) == 16)
    mol = sdSup[5]
    self.assertTrue(mol.GetProp("_Name") == "170")


    # test handling of H removal:
    fileN = os.path.join(RDConfig.RDBaseDir,'Code','GraphMol','FileParsers',
                                            'test_data','withHs.sdf')
    sdSup = Chem.SDMolSupplier(fileN)
    m = six.next(sdSup)
    self.assertTrue(m)
    self.assertTrue(m.GetNumAtoms()==23)
    m = six.next(sdSup)
    self.assertTrue(m)
    self.assertTrue(m.GetNumAtoms()==28)

    sdSup = Chem.SDMolSupplier(fileN,removeHs=False)
    m = six.next(sdSup)
    self.assertTrue(m)
    self.assertTrue(m.GetNumAtoms()==39)
    m = six.next(sdSup)
    self.assertTrue(m)
    self.assertTrue(m.GetNumAtoms()==30)

    with open(fileN,'rb') as dFile:
      d = dFile.read()
    sdSup.SetData(d)
    m = six.next(sdSup)
    self.assertTrue(m)
    self.assertTrue(m.GetNumAtoms()==23)
    m = six.next(sdSup)
    self.assertTrue(m)
    self.assertTrue(m.GetNumAtoms()==28)

    sdSup.SetData(d,removeHs=False)
    m = six.next(sdSup)
    self.assertTrue(m)
    self.assertTrue(m.GetNumAtoms()==39)
    m = six.next(sdSup)
    self.assertTrue(m)
    self.assertTrue(m.GetNumAtoms()==30)

    
  def test26SmiMolSupplier(self) :
    fileN = os.path.join(RDConfig.RDBaseDir,'Code','GraphMol','FileParsers',
                                            'test_data','first_200.tpsa.csv')
    #fileN = "../FileParsers/test_data/first_200.tpsa.csv"
    smiSup = Chem.SmilesMolSupplier(fileN, ",", 0, -1)
    mol = smiSup[16];
    self.assertTrue(mol.GetProp("TPSA") == "46.25")

    mol = smiSup[8];
    self.assertTrue(mol.GetProp("TPSA") == "65.18")

    self.assertTrue(len(smiSup) == 200)

    fileN = os.path.join(RDConfig.RDBaseDir,'Code','GraphMol','FileParsers',
                                            'test_data','fewSmi.csv')
    #fileN = "../FileParsers/test_data/fewSmi.csv"
    smiSup = Chem.SmilesMolSupplier(fileN, delimiter=",",
                                      smilesColumn=1, nameColumn=0,
                                      titleLine=0)
    names = ["1", "2", "3", "4", "5", "6", "7", "8", "9", "10"]
    i = 0
    for mol in smiSup:
      self.assertTrue(mol.GetProp("_Name") == names[i])
      i += 1
      
    mol = smiSup[3]
    
    self.assertTrue(mol.GetProp("_Name") == "4")
    self.assertTrue(mol.GetProp("Column_2") == "82.78")

    # and test doing a supplier from text:
    with open(fileN,'r') as inF:
      inD = inF.read()
    smiSup.SetData(inD, delimiter=",",
                   smilesColumn=1, nameColumn=0,
                   titleLine=0)
    names = ["1", "2", "3", "4", "5", "6", "7", "8", "9", "10"]
    i = 0
    # iteration interface:
    for mol in smiSup:
      self.assertTrue(mol.GetProp("_Name") == names[i])
      i += 1
    self.assertTrue(i==10)
    # random access:
    mol = smiSup[3]
    self.assertTrue(len(smiSup)==10)
    self.assertTrue(mol.GetProp("_Name") == "4")
    self.assertTrue(mol.GetProp("Column_2") == "82.78")

    # issue 113:
    smiSup.SetData(inD, delimiter=",",
                   smilesColumn=1, nameColumn=0,
                   titleLine=0)
    self.assertTrue(len(smiSup)==10)

    # and test failure handling:
    inD = """mol-1,CCC
mol-2,CCCC
mol-3,fail
mol-4,CCOC
    """
    smiSup.SetData(inD, delimiter=",",
                   smilesColumn=1, nameColumn=0,
                   titleLine=0)
    # there are 4 entries in the supplier:
    self.assertTrue(len(smiSup)==4)
    # but the 3rd is a None:
    self.assertTrue(smiSup[2] is None)


    text="Id SMILES Column_2\n"+\
    "mol-1 C 1.0\n"+\
    "mol-2 CC 4.0\n"+\
    "mol-4 CCCC 16.0"
    smiSup.SetData(text, delimiter=" ",
                   smilesColumn=1, nameColumn=0,
                   titleLine=1)
    self.assertTrue(len(smiSup)==3)
    self.assertTrue(smiSup[0])
    self.assertTrue(smiSup[1])
    self.assertTrue(smiSup[2])
    m = [x for x in smiSup]
    self.assertTrue(smiSup[2])
    self.assertTrue(len(m)==3)
    self.assertTrue(m[0].GetProp("Column_2")=="1.0")
    
    # test simple parsing and Issue 114:
    smis = ['CC','CCC','CCOC','CCCOCC','CCCOCCC']
    inD = '\n'.join(smis)
    smiSup.SetData(inD, delimiter=",",
                   smilesColumn=0, nameColumn=-1,
                   titleLine=0)
    self.assertTrue(len(smiSup)==5)
    m = [x for x in smiSup]
    self.assertTrue(smiSup[4])
    self.assertTrue(len(m)==5)
    
    # order dependance:
    smiSup.SetData(inD, delimiter=",",
                   smilesColumn=0, nameColumn=-1,
                   titleLine=0)
    self.assertTrue(smiSup[4])
    self.assertTrue(len(smiSup)==5)

    # this was a nasty BC:
    # asking for a particular entry with a higher index than what we've
    # already seen resulted in a duplicate:
    smis = ['CC','CCC','CCOC','CCCCOC']
    inD = '\n'.join(smis)
    smiSup.SetData(inD, delimiter=",",
                   smilesColumn=0, nameColumn=-1,
                   titleLine=0)
    m = six.next(smiSup)
    m = smiSup[3]
    self.assertTrue(len(smiSup)==4)

    try:
      smiSup[4]
    except:
      ok=1
    else:
      ok=0
    self.assertTrue(ok)

    smiSup.SetData(inD, delimiter=",",
                   smilesColumn=0, nameColumn=-1,
                   titleLine=0)
    try:
      smiSup[4]
    except:
      ok=1
    else:
      ok=0
    self.assertTrue(ok)
    sys.stderr.write('>>> This may result in an infinite loop.  It should finish almost instantly\n')
    self.assertTrue(len(smiSup)==4)
    sys.stderr.write('<<< OK, it finished.\n')


  def test27SmilesWriter(self) :
    fileN = os.path.join(RDConfig.RDBaseDir,'Code','GraphMol','FileParsers',
                                            'test_data','fewSmi.csv')
    #fileN = "../FileParsers/test_data/fewSmi.csv"

    smiSup = Chem.SmilesMolSupplier(fileN, delimiter=",",
                                      smilesColumn=1, nameColumn=0,
                                      titleLine=0)
    propNames = []
    propNames.append("Column_2")
    ofile = os.path.join(RDConfig.RDBaseDir,'Code','GraphMol','Wrap','test_data','outSmiles.txt')
    writer = Chem.SmilesWriter(ofile)
    writer.SetProps(propNames)
    for mol in smiSup :
      writer.write(mol)
    writer.flush()

  def test28SmilesReverse(self):
    names = ["1", "2", "3", "4", "5", "6", "7", "8", "9", "10"]
    props = ["34.14","25.78","106.51","82.78","60.16","87.74","37.38","77.28","65.18","0.00"]
    ofile = os.path.join(RDConfig.RDBaseDir,'Code','GraphMol','Wrap','test_data','outSmiles.txt')
    #ofile = "test_data/outSmiles.csv"
    smiSup = Chem.SmilesMolSupplier(ofile)
    i = 0
    for mol in smiSup:
      #print([repr(x) for x in mol.GetPropNames()])
      self.assertTrue(mol.GetProp("_Name") == names[i])
      self.assertTrue(mol.GetProp("Column_2") == props[i])
      i += 1
      
  def writerSDFile(self) :
    fileN = os.path.join(RDConfig.RDBaseDir,'Code','GraphMol','FileParsers',
                                            'test_data','NCI_aids_few.sdf')
    #fileN = "../FileParsers/test_data/NCI_aids_few.sdf"
    ofile = os.path.join(RDConfig.RDBaseDir,'Code','GraphMol','Wrap','test_data','outNCI_few.sdf');
    writer = Chem.SDWriter(ofile);
    sdSup = Chem.SDMolSupplier(fileN)
    for mol in sdSup :
      writer.write(mol)
    writer.flush()

  def test29SDWriterLoop(self) :
    self.writerSDFile()
    fileN = os.path.join(RDConfig.RDBaseDir,'Code','GraphMol','Wrap',
                                            'test_data','outNCI_few.sdf')
    sdSup = Chem.SDMolSupplier(fileN)
    molNames = ["48", "78", "128", "163", "164", "170", "180", "186",
            "192", "203", "210", "211", "213", "220", "229", "256"]
    chgs192 = {8:1, 11:1, 15:-1, 18:-1, 20:1, 21:1, 23:-1, 25:-1}
    i = 0
    
    for mol in sdSup :
      #print('mol:',mol)
      #print('\t',molNames[i])
      self.assertTrue(mol.GetProp("_Name") == molNames[i])
      i += 1
      if (mol.GetProp("_Name") == "192") :
        # test parsed charges on one of the molecules
        for id in chgs192.keys() :
          self.assertTrue(mol.GetAtomWithIdx(id).GetFormalCharge() == chgs192[id])

  def test30Issues109and110(self) :
    """ issues 110 and 109 were both related to handling of explicit Hs in
       SMILES input.
       
    """ 
    m1 = Chem.MolFromSmiles('N12[CH](SC(C)(C)[CH]1C(O)=O)[CH](C2=O)NC(=O)[CH](N)c3ccccc3')
    self.assertTrue(m1.GetNumAtoms()==24)
    m2 = Chem.MolFromSmiles('C1C=C([CH](N)C(=O)N[C]2([H])[C]3([H])SC(C)(C)[CH](C(=O)O)N3C(=O)2)C=CC=1')
    self.assertTrue(m2.GetNumAtoms()==24)

    smi1 = Chem.MolToSmiles(m1)
    smi2 = Chem.MolToSmiles(m2)
    self.assertTrue(smi1==smi2)

    m1 = Chem.MolFromSmiles('[H]CCl')
    self.assertTrue(m1.GetNumAtoms()==2)
    self.assertTrue(m1.GetAtomWithIdx(0).GetNumExplicitHs()==1)
    m1 = Chem.MolFromSmiles('[H][CH2]Cl')
    self.assertTrue(m1.GetNumAtoms()==2)
    self.assertTrue(m1.GetAtomWithIdx(0).GetNumExplicitHs()==3)
    m2 = Chem.AddHs(m1)
    self.assertTrue(m2.GetNumAtoms()==5)
    m2 = Chem.RemoveHs(m2)
    self.assertTrue(m2.GetNumAtoms()==2)
    
  def test31ChiralitySmiles(self) :
    m1 = Chem.MolFromSmiles('F[C@](Br)(I)Cl')
    self.assertTrue(m1 is not None)
    self.assertTrue(m1.GetNumAtoms()==5)
    self.assertTrue(Chem.MolToSmiles(m1,1)=='F[C@](Cl)(Br)I',Chem.MolToSmiles(m1,1))

    m1 = Chem.MolFromSmiles('CC1C[C@@]1(Cl)F')
    self.assertTrue(m1 is not None)
    self.assertTrue(m1.GetNumAtoms()==6)
    self.assertTrue(Chem.MolToSmiles(m1,1)=='CC1C[C@]1(F)Cl',Chem.MolToSmiles(m1,1))

    m1 = Chem.MolFromSmiles('CC1C[C@]1(Cl)F')
    self.assertTrue(m1 is not None)
    self.assertTrue(m1.GetNumAtoms()==6)
    self.assertTrue(Chem.MolToSmiles(m1,1)=='CC1C[C@@]1(F)Cl',Chem.MolToSmiles(m1,1))


  def test31aChiralitySubstructs(self) :
    m1 = Chem.MolFromSmiles('CC1C[C@@]1(Cl)F')
    self.assertTrue(m1 is not None)
    self.assertTrue(m1.GetNumAtoms()==6)
    self.assertTrue(Chem.MolToSmiles(m1,1)=='CC1C[C@]1(F)Cl',Chem.MolToSmiles(m1,1))

    m2 = Chem.MolFromSmiles('CC1C[C@]1(Cl)F')
    self.assertTrue(m2 is not None)
    self.assertTrue(m2.GetNumAtoms()==6)
    self.assertTrue(Chem.MolToSmiles(m2,1)=='CC1C[C@@]1(F)Cl',Chem.MolToSmiles(m2,1))

    self.assertTrue(m1.HasSubstructMatch(m1))
    self.assertTrue(m1.HasSubstructMatch(m2))
    self.assertTrue(m1.HasSubstructMatch(m1,useChirality=True))
    self.assertTrue(not m1.HasSubstructMatch(m2,useChirality=True))

    
    

  def _test32MolFilesWithChirality(self) :
    inD = """chiral1.mol
  ChemDraw10160313232D

  5  4  0  0  0  0  0  0  0  0999 V2000
    0.0553    0.6188    0.0000 F   0  0  0  0  0  0  0  0  0  0  0  0
    0.0553   -0.2062    0.0000 C   0  0  0  0  0  0  0  0  0  0  0  0
    0.7697   -0.6188    0.0000 I   0  0  0  0  0  0  0  0  0  0  0  0
   -0.6592   -0.6188    0.0000 Br  0  0  0  0  0  0  0  0  0  0  0  0
   -0.7697   -0.2062    0.0000 Cl  0  0  0  0  0  0  0  0  0  0  0  0
  1  2  1  0      
  2  3  1  0      
  2  4  1  1      
  2  5  1  0      
M  END
"""
    m1 = Chem.MolFromMolBlock(inD)
    self.assertTrue(m1 is not None)
    self.assertTrue(m1.GetNumAtoms()==5)
    self.assertTrue(smi=='F[C@](Cl)(Br)I',smi)

    inD = """chiral2.cdxml
  ChemDraw10160314052D

  5  4  0  0  0  0  0  0  0  0999 V2000
    0.0553    0.6188    0.0000 F   0  0  0  0  0  0  0  0  0  0  0  0
    0.0553   -0.2062    0.0000 C   0  0  0  0  0  0  0  0  0  0  0  0
    0.7697   -0.6188    0.0000 I   0  0  0  0  0  0  0  0  0  0  0  0
   -0.6592   -0.6188    0.0000 Br  0  0  0  0  0  0  0  0  0  0  0  0
   -0.7697   -0.2062    0.0000 Cl  0  0  0  0  0  0  0  0  0  0  0  0
  1  2  1  0      
  2  3  1  0      
  2  4  1  6      
  2  5  1  0      
M  END
"""
    m1 = Chem.MolFromMolBlock(inD)
    self.assertTrue(m1 is not None)
    self.assertTrue(m1.GetNumAtoms()==5)
    self.assertTrue(Chem.MolToSmiles(m1,1)=='F[C@@](Cl)(Br)I')

    inD = """chiral1.mol
  ChemDraw10160313232D

  5  4  0  0  0  0  0  0  0  0999 V2000
    0.0553    0.6188    0.0000 F   0  0  0  0  0  0  0  0  0  0  0  0
    0.0553   -0.2062    0.0000 C   0  0  0  0  0  0  0  0  0  0  0  0
   -0.7697   -0.2062    0.0000 Cl  0  0  0  0  0  0  0  0  0  0  0  0
   -0.6592   -0.6188    0.0000 Br  0  0  0  0  0  0  0  0  0  0  0  0
    0.7697   -0.6188    0.0000 I   0  0  0  0  0  0  0  0  0  0  0  0
  1  2  1  0      
  2  3  1  0      
  2  4  1  1      
  2  5  1  0      
M  END
"""
    m1 = Chem.MolFromMolBlock(inD)
    self.assertTrue(m1 is not None)
    self.assertTrue(m1.GetNumAtoms()==5)
    self.assertTrue(Chem.MolToSmiles(m1,1)=='F[C@](Cl)(Br)I')

    inD = """chiral1.mol
  ChemDraw10160313232D

  5  4  0  0  0  0  0  0  0  0999 V2000
    0.0553   -0.2062    0.0000 C   0  0  0  0  0  0  0  0  0  0  0  0
   -0.7697   -0.2062    0.0000 Cl  0  0  0  0  0  0  0  0  0  0  0  0
   -0.6592   -0.6188    0.0000 Br  0  0  0  0  0  0  0  0  0  0  0  0
    0.7697   -0.6188    0.0000 I   0  0  0  0  0  0  0  0  0  0  0  0
    0.0553    0.6188    0.0000 F   0  0  0  0  0  0  0  0  0  0  0  0
  1  2  1  0      
  1  3  1  1      
  1  4  1  0     
  1  5  1  0      
M  END
"""
    m1 = Chem.MolFromMolBlock(inD)
    self.assertTrue(m1 is not None)
    self.assertTrue(m1.GetNumAtoms()==5)
    self.assertTrue(Chem.MolToSmiles(m1,1)=='F[C@](Cl)(Br)I')

    inD = """chiral3.mol
  ChemDraw10160314362D

  4  3  0  0  0  0  0  0  0  0999 V2000
    0.4125    0.6188    0.0000 F   0  0  0  0  0  0  0  0  0  0  0  0
    0.4125   -0.2062    0.0000 C   0  0  0  0  0  0  0  0  0  0  0  0
   -0.3020   -0.6188    0.0000 Br  0  0  0  0  0  0  0  0  0  0  0  0
   -0.4125   -0.2062    0.0000 Cl  0  0  0  0  0  0  0  0  0  0  0  0
  1  2  1  0      
  2  3  1  1      
  2  4  1  0      
M  END

"""
    m1 = Chem.MolFromMolBlock(inD)
    self.assertTrue(m1 is not None)
    self.assertTrue(m1.GetNumAtoms()==4)
    self.assertTrue(Chem.MolToSmiles(m1,1)=='F[C@H](Cl)Br')

    inD = """chiral4.mol
  ChemDraw10160314362D

  4  3  0  0  0  0  0  0  0  0999 V2000
    0.4125    0.6188    0.0000 F   0  0  0  0  0  0  0  0  0  0  0  0
    0.4125   -0.2062    0.0000 N   0  0  0  0  0  0  0  0  0  0  0  0
   -0.3020   -0.6188    0.0000 Br  0  0  0  0  0  0  0  0  0  0  0  0
   -0.4125   -0.2062    0.0000 Cl  0  0  0  0  0  0  0  0  0  0  0  0
  1  2  1  0      
  2  3  1  1      
  2  4  1  0      
M  END

"""
    m1 = Chem.MolFromMolBlock(inD)
    self.assertTrue(m1 is not None)
    self.assertTrue(m1.GetNumAtoms()==4)
    self.assertTrue(Chem.MolToSmiles(m1,1)=='FN(Cl)Br')

    inD = """chiral5.mol
  ChemDraw10160314362D

  4  3  0  0  0  0  0  0  0  0999 V2000
    0.4125    0.6188    0.0000 F   0  0  0  0  0  0  0  0  0  0  0  0
    0.4125   -0.2062    0.0000 N   0  0  0  0  0  0  0  0  0  0  0  0
   -0.3020   -0.6188    0.0000 Br  0  0  0  0  0  0  0  0  0  0  0  0
   -0.4125   -0.2062    0.0000 Cl  0  0  0  0  0  0  0  0  0  0  0  0
  1  2  1  0      
  2  3  1  1      
  2  4  1  0      
M  CHG  1   2   1
M  END

"""
    m1 = Chem.MolFromMolBlock(inD)
    self.assertTrue(m1 is not None)
    self.assertTrue(m1.GetNumAtoms()==4)
    self.assertTrue(Chem.MolToSmiles(m1,1)=='F[N@H+](Cl)Br')

    inD="""Case 10-14-3
  ChemDraw10140308512D

  4  3  0  0  0  0  0  0  0  0999 V2000
   -0.8250   -0.4125    0.0000 F   0  0  0  0  0  0  0  0  0  0  0  0
    0.0000   -0.4125    0.0000 C   0  0  0  0  0  0  0  0  0  0  0  0
    0.8250   -0.4125    0.0000 Cl  0  0  0  0  0  0  0  0  0  0  0  0
    0.0000    0.4125    0.0000 Br  0  0  0  0  0  0  0  0  0  0  0  0
  1  2  1  0      
  2  3  1  0      
  2  4  1  1      
M  END
"""
    m1 = Chem.MolFromMolBlock(inD)
    self.assertTrue(m1 is not None)
    self.assertTrue(m1.GetNumAtoms()==4)
    self.assertTrue(Chem.MolToSmiles(m1,1)=='F[C@H](Cl)Br')

    inD="""Case 10-14-4
  ChemDraw10140308512D

  4  3  0  0  0  0  0  0  0  0999 V2000
   -0.8250   -0.4125    0.0000 F   0  0  0  0  0  0  0  0  0  0  0  0
    0.0000   -0.4125    0.0000 C   0  0  0  0  0  0  0  0  0  0  0  0
    0.8250   -0.4125    0.0000 Cl  0  0  0  0  0  0  0  0  0  0  0  0
    0.0000    0.4125    0.0000 Br  0  0  0  0  0  0  0  0  0  0  0  0
  1  2  1  0      
  2  3  1  1      
  2  4  1  0      
M  END

"""
    m1 = Chem.MolFromMolBlock(inD)
    self.assertTrue(m1 is not None)
    self.assertTrue(m1.GetNumAtoms()==4)
    self.assertTrue(Chem.MolToSmiles(m1,1)=='F[C@H](Cl)Br')

    inD="""chiral4.mol
  ChemDraw10160315172D

  6  6  0  0  0  0  0  0  0  0999 V2000
   -0.4422    0.1402    0.0000 C   0  0  0  0  0  0  0  0  0  0  0  0
   -0.4422   -0.6848    0.0000 C   0  0  0  0  0  0  0  0  0  0  0  0
    0.2723   -0.2723    0.0000 C   0  0  0  0  0  0  0  0  0  0  0  0
   -0.8547    0.8547    0.0000 C   0  0  0  0  0  0  0  0  0  0  0  0
    0.6848    0.4422    0.0000 F   0  0  0  0  0  0  0  0  0  0  0  0
    0.8547   -0.8547    0.0000 Cl  0  0  0  0  0  0  0  0  0  0  0  0
  1  2  1  0      
  2  3  1  0      
  3  1  1  0      
  1  4  1  0      
  3  5  1  1      
  3  6  1  0      
M  END
"""
    m1 = Chem.MolFromMolBlock(inD)
    self.assertTrue(m1 is not None)
    self.assertTrue(m1.GetNumAtoms()==6)
    self.assertTrue(Chem.MolToSmiles(m1,1)=='CC1C[C@@]1(F)Cl',Chem.MolToSmiles(m1,1))

    inD="""chiral4.mol
  ChemDraw10160315172D

  6  6  0  0  0  0  0  0  0  0999 V2000
   -0.4422    0.1402    0.0000 C   0  0  0  0  0  0  0  0  0  0  0  0
   -0.4422   -0.6848    0.0000 C   0  0  0  0  0  0  0  0  0  0  0  0
    0.2723   -0.2723    0.0000 C   0  0  0  0  0  0  0  0  0  0  0  0
   -0.8547    0.8547    0.0000 C   0  0  0  0  0  0  0  0  0  0  0  0
    0.6848    0.4422    0.0000 F   0  0  0  0  0  0  0  0  0  0  0  0
    0.8547   -0.8547    0.0000 Cl  0  0  0  0  0  0  0  0  0  0  0  0
  1  2  1  0      
  2  3  1  0      
  3  1  1  0      
  1  4  1  0      
  3  5  1  6      
  3  6  1  0      
M  END
"""
    m1 = Chem.MolFromMolBlock(inD)
    self.assertTrue(m1 is not None)
    self.assertTrue(m1.GetNumAtoms()==6)
    self.assertTrue(Chem.MolToSmiles(m1,1)=='CC1C[C@]1(F)Cl',Chem.MolToSmiles(m1,1))

  def test33Issue65(self) :
    """ issue 65 relates to handling of [H] in SMARTS
       
    """ 
    m1 = Chem.MolFromSmiles('OC(O)(O)O')
    m2 = Chem.MolFromSmiles('OC(O)O')
    m3 = Chem.MolFromSmiles('OCO')
    q1 = Chem.MolFromSmarts('OC[H]',1)
    q2 = Chem.MolFromSmarts('O[C;H1]',1)
    q3 = Chem.MolFromSmarts('O[C;H1][H]',1)

    self.assertTrue(not m1.HasSubstructMatch(q1))
    self.assertTrue(not m1.HasSubstructMatch(q2))
    self.assertTrue(not m1.HasSubstructMatch(q3))

    self.assertTrue(m2.HasSubstructMatch(q1))
    self.assertTrue(m2.HasSubstructMatch(q2))
    self.assertTrue(m2.HasSubstructMatch(q3))

    self.assertTrue(m3.HasSubstructMatch(q1))
    self.assertTrue(not m3.HasSubstructMatch(q2))
    self.assertTrue(not m3.HasSubstructMatch(q3))

    m1H = Chem.AddHs(m1)
    m2H = Chem.AddHs(m2)
    m3H = Chem.AddHs(m3)
    q1 = Chem.MolFromSmarts('OC[H]')
    q2 = Chem.MolFromSmarts('O[C;H1]')
    q3 = Chem.MolFromSmarts('O[C;H1][H]')

    self.assertTrue(not m1H.HasSubstructMatch(q1))
    self.assertTrue(not m1H.HasSubstructMatch(q2))
    self.assertTrue(not m1H.HasSubstructMatch(q3))

    #m2H.Debug()
    self.assertTrue(m2H.HasSubstructMatch(q1))
    self.assertTrue(m2H.HasSubstructMatch(q2))
    self.assertTrue(m2H.HasSubstructMatch(q3))

    self.assertTrue(m3H.HasSubstructMatch(q1))
    self.assertTrue(not m3H.HasSubstructMatch(q2))
    self.assertTrue(not m3H.HasSubstructMatch(q3))

  def test34Issue124(self) :
    """ issue 124 relates to calculation of the distance matrix
       
    """ 
    m = Chem.MolFromSmiles('CC=C')
    d = Chem.GetDistanceMatrix(m,0)
    self.assertTrue(feq(d[0,1],1.0))
    self.assertTrue(feq(d[0,2],2.0))
    # force an update:
    d = Chem.GetDistanceMatrix(m,1,0,1)
    self.assertTrue(feq(d[0,1],1.0))
    self.assertTrue(feq(d[0,2],1.5))

  def test35ChiralityPerception(self) :
    """ Test perception of chirality and CIP encoding       
    """ 
    m = Chem.MolFromSmiles('F[C@]([C@])(Cl)Br')
    Chem.AssignStereochemistry(m,1)
    self.assertTrue(m.GetAtomWithIdx(1).HasProp('_CIPCode'))
    self.assertFalse(m.GetAtomWithIdx(2).HasProp('_CIPCode'))
    Chem.RemoveStereochemistry(m)
    self.assertFalse(m.GetAtomWithIdx(1).HasProp('_CIPCode'))

    
    m = Chem.MolFromSmiles('F[C@H](C)C')
    Chem.AssignStereochemistry(m,1)
    self.assertTrue(m.GetAtomWithIdx(1).GetChiralTag() == Chem.ChiralType.CHI_UNSPECIFIED)
    self.assertFalse(m.GetAtomWithIdx(1).HasProp('_CIPCode'))

    m = Chem.MolFromSmiles('F\\C=C/Cl')
    self.assertTrue(m.GetBondWithIdx(0).GetStereo()==Chem.BondStereo.STEREONONE)
    self.assertTrue(m.GetBondWithIdx(1).GetStereo()==Chem.BondStereo.STEREOZ)
    atoms = m.GetBondWithIdx(1).GetStereoAtoms()
    self.assertTrue(0 in atoms)
    self.assertTrue(3 in atoms)
    self.assertTrue(m.GetBondWithIdx(2).GetStereo()==Chem.BondStereo.STEREONONE)
    Chem.RemoveStereochemistry(m)
    self.assertTrue(m.GetBondWithIdx(1).GetStereo()==Chem.BondStereo.STEREONONE)

    
    m = Chem.MolFromSmiles('F\\C=CCl')
    self.assertTrue(m.GetBondWithIdx(1).GetStereo()==Chem.BondStereo.STEREONONE)

  def test36SubstructMatchStr(self):
    """ test the _SubstructMatchStr function """
    query = Chem.MolFromSmarts('[n,p]1ccccc1')
    self.assertTrue(query)
    mol = Chem.MolFromSmiles('N1=CC=CC=C1')
    self.assertTrue(mol.HasSubstructMatch(query))
    self.assertTrue(Chem._HasSubstructMatchStr(mol.ToBinary(),query))
    mol = Chem.MolFromSmiles('S1=CC=CC=C1')
    self.assertTrue(not Chem._HasSubstructMatchStr(mol.ToBinary(),query))
    self.assertTrue(not mol.HasSubstructMatch(query))
    mol = Chem.MolFromSmiles('P1=CC=CC=C1')
    self.assertTrue(mol.HasSubstructMatch(query))
    self.assertTrue(Chem._HasSubstructMatchStr(mol.ToBinary(),query))

    
  def test37SanitException(self):
    mol = Chem.MolFromSmiles('CC(C)(C)(C)C',0)
    self.assertTrue(mol)
    self.assertRaises(ValueError,lambda:Chem.SanitizeMol(mol))

  def test38TDTSuppliers(self):
    data="""$SMI<Cc1nnc(N)nc1C>
CAS<17584-12-2>
|
$SMI<Cc1n[nH]c(=O)nc1N>
CAS<~>
|
$SMI<Cc1n[nH]c(=O)[nH]c1=O>
CAS<932-53-6>
|
$SMI<Cc1nnc(NN)nc1O>
CAS<~>
|"""
    suppl = Chem.TDTMolSupplier()
    suppl.SetData(data,"CAS")
    i=0;
    for mol in suppl:
      self.assertTrue(mol)
      self.assertTrue(mol.GetNumAtoms())
      self.assertTrue(mol.HasProp("CAS"))
      self.assertTrue(mol.HasProp("_Name"))
      self.assertTrue(mol.GetProp("CAS")==mol.GetProp("_Name"))
      self.assertTrue(mol.GetNumConformers()==0)
      i+=1
    self.assertTrue(i==4)
    self.assertTrue(len(suppl)==4)

  def test38Issue266(self):
    """ test issue 266: generation of kekulized smiles"""
    mol = Chem.MolFromSmiles('c1ccccc1')
    Chem.Kekulize(mol)
    smi = Chem.MolToSmiles(mol)
    self.assertTrue(smi=='c1ccccc1')
    smi = Chem.MolToSmiles(mol,kekuleSmiles=True)
    self.assertTrue(smi=='C1=CC=CC=C1')
    
  def test39Issue273(self):
    """ test issue 273: MolFileComments and MolFileInfo props ending up in SD files

    """
    fileN = os.path.join(RDConfig.RDBaseDir,'Code','GraphMol','Wrap',
                                            'test_data','outNCI_few.sdf')
    suppl = Chem.SDMolSupplier(fileN)
    ms = [x for x in suppl]
    for m in ms:
      self.assertTrue(m.HasProp('_MolFileInfo'))
      self.assertTrue(m.HasProp('_MolFileComments'))
    fName = tempfile.mktemp('.sdf')
    w = Chem.SDWriter(fName)
    w.SetProps(ms[0].GetPropNames())
    for m in ms:
      w.write(m)
    w = None

    with open(fName, 'r') as txtFile:
      txt= txtFile.read()
    os.unlink(fName)
    self.assertTrue(txt.find('MolFileInfo')==-1)
    self.assertTrue(txt.find('MolFileComments')==-1)
    

  def test40SmilesRootedAtAtom(self):
    """ test the rootAtAtom functionality

    """
    smi = 'CN(C)C'
    m = Chem.MolFromSmiles(smi)

    self.assertTrue(Chem.MolToSmiles(m)=='CN(C)C')
    self.assertTrue(Chem.MolToSmiles(m,rootedAtAtom=1)=='N(C)(C)C')
    

  def test41SetStreamIndices(self) :
    fileN = os.path.join(RDConfig.RDBaseDir,'Code','GraphMol','FileParsers',
                                            'test_data','NCI_aids_few.sdf')
    allIndices = []
    ifs = open(fileN, 'rb')
    addIndex = True;
    line = True;
    pos = 0;
    while (line):
      if (addIndex):
        pos = ifs.tell();
      line = ifs.readline().decode('utf-8')
      if (line):
        if (addIndex):
          allIndices.append(pos);
        addIndex = (line[:4] == '$$$$')
    ifs.close()
    indices = allIndices
    sdSup = Chem.SDMolSupplier(fileN)
    molNames = ["48", "78", "128", "163", "164", "170", "180", "186",
            "192", "203", "210", "211", "213", "220", "229", "256"]
    
    sdSup._SetStreamIndices(indices)
    self.assertTrue(len(sdSup) == 16)
    mol = sdSup[5]
    self.assertTrue(mol.GetProp("_Name") == "170")
    
    i = 0
    for mol in sdSup :
      self.assertTrue(mol)
      self.assertTrue(mol.GetProp("_Name") == molNames[i])
      i += 1
          
    ns = [mol.GetProp("_Name") for mol in sdSup]
    self.assertTrue(ns == molNames)

    # this can also be used to skip molecules in the file:
    indices = [allIndices[0], allIndices[2], allIndices[5]]
    sdSup._SetStreamIndices(indices)
    self.assertTrue(len(sdSup) == 3)
    mol = sdSup[2]
    self.assertTrue(mol.GetProp("_Name") == "170")

    # or to reorder them:
    indices = [allIndices[0], allIndices[5], allIndices[2]]
    sdSup._SetStreamIndices(indices)
    self.assertTrue(len(sdSup) == 3)
    mol = sdSup[1]
    self.assertTrue(mol.GetProp("_Name") == "170")

  def test42LifeTheUniverseAndEverything(self) :
    self.assertTrue(True)
    
  def test43TplFileParsing(self) :
    fileN = os.path.join(RDConfig.RDBaseDir,'Code','GraphMol','FileParsers',
                                            'test_data','cmpd2.tpl')
    m1 = Chem.MolFromTPLFile(fileN)
    self.assertTrue(m1 is not None)
    self.assertTrue(m1.GetNumAtoms()==12)
    self.assertTrue(m1.GetNumConformers()==2)
    
    m1 = Chem.MolFromTPLFile(fileN,skipFirstConf=True)
    self.assertTrue(m1 is not None)
    self.assertTrue(m1.GetNumAtoms()==12)
    self.assertTrue(m1.GetNumConformers()==1)

    with open(fileN, 'r') as blockFile:
      block = blockFile.read()
    m1 = Chem.MolFromTPLBlock(block)
    self.assertTrue(m1 is not None)
    self.assertTrue(m1.GetNumAtoms()==12)
    self.assertTrue(m1.GetNumConformers()==2)
    
  def test44TplFileWriting(self) :
    fileN = os.path.join(RDConfig.RDBaseDir,'Code','GraphMol','FileParsers',
                                            'test_data','cmpd2.tpl')
    m1 = Chem.MolFromTPLFile(fileN)
    self.assertTrue(m1 is not None)
    self.assertTrue(m1.GetNumAtoms()==12)
    self.assertTrue(m1.GetNumConformers()==2)

    block = Chem.MolToTPLBlock(m1)
    m1 = Chem.MolFromTPLBlock(block)
    self.assertTrue(m1 is not None)
    self.assertTrue(m1.GetNumAtoms()==12)
    self.assertTrue(m1.GetNumConformers()==2)

  def test45RingInfo(self):
    """ test the RingInfo class

    """
    smi = 'CNC'
    m = Chem.MolFromSmiles(smi)
    ri = m.GetRingInfo()
    self.assertTrue(ri)
    self.assertTrue(ri.NumRings()==0)
    self.assertFalse(ri.IsAtomInRingOfSize(0,3))
    self.assertFalse(ri.IsAtomInRingOfSize(1,3))
    self.assertFalse(ri.IsAtomInRingOfSize(2,3))
    self.assertFalse(ri.IsBondInRingOfSize(1,3))
    self.assertFalse(ri.IsBondInRingOfSize(2,3))

    smi = 'C1CC2C1C2'
    m = Chem.MolFromSmiles(smi)
    ri = m.GetRingInfo()
    self.assertTrue(ri)
    self.assertTrue(ri.NumRings()==2)
    self.assertFalse(ri.IsAtomInRingOfSize(0,3))
    self.assertTrue(ri.IsAtomInRingOfSize(0,4))
    self.assertFalse(ri.IsBondInRingOfSize(0,3))
    self.assertTrue(ri.IsBondInRingOfSize(0,4))
    self.assertTrue(ri.IsAtomInRingOfSize(2,4))
    self.assertTrue(ri.IsAtomInRingOfSize(2,3))
    self.assertTrue(ri.IsBondInRingOfSize(2,3))
    self.assertTrue(ri.IsBondInRingOfSize(2,4))

  def test46ReplaceCore(self):
    """ test the ReplaceCore functionality

    """

    core = Chem.MolFromSmiles('C=O')

    smi = 'CCC=O'
    m = Chem.MolFromSmiles(smi)
    r = Chem.ReplaceCore(m,core)
    self.assertTrue(r)
    self.assertEqual(Chem.MolToSmiles(r,True),'[1*]CC')

    smi = 'C1CC(=O)CC1'
    m = Chem.MolFromSmiles(smi)
    r = Chem.ReplaceCore(m,core)
    self.assertTrue(r)
    self.assertEqual(Chem.MolToSmiles(r,True),'[1*]CCCC[2*]')

    smi = 'C1CC(=N)CC1'
    m = Chem.MolFromSmiles(smi)
    r = Chem.ReplaceCore(m,core)
    self.assertFalse(r)

  def test47RWMols(self):
    """ test the RWMol class

    """
    mol = Chem.MolFromSmiles('C1CCC1')
    self.assertTrue(type(mol)==Chem.Mol)

    for rwmol in [Chem.EditableMol(mol), Chem.RWMol(mol)]:
      self.assertTrue(type(rwmol) in [Chem.EditableMol, Chem.RWMol])
      newAt = Chem.Atom(8)
      rwmol.ReplaceAtom(0,newAt)
      self.assertTrue(Chem.MolToSmiles(rwmol.GetMol())=='C1COC1')

      rwmol.RemoveBond(0,1)
      self.assertTrue(Chem.MolToSmiles(rwmol.GetMol())=='CCCO')
      a = Chem.Atom(7)
      idx=rwmol.AddAtom(a)
      self.assertEqual(rwmol.GetMol().GetNumAtoms(),5)
      self.assertEqual(idx,4)

      idx=rwmol.AddBond(0,4,order=Chem.BondType.SINGLE)
      self.assertEqual(idx,4)

      self.assertTrue(Chem.MolToSmiles(rwmol.GetMol())=='CCCON')
      rwmol.AddBond(4,1,order=Chem.BondType.SINGLE)
      self.assertTrue(Chem.MolToSmiles(rwmol.GetMol())=='C1CNOC1')

      rwmol.RemoveAtom(3)
      self.assertTrue(Chem.MolToSmiles(rwmol.GetMol())=='CCNO')

      # practice shooting ourselves in the foot:
      m = Chem.MolFromSmiles('c1ccccc1')
      em=Chem.EditableMol(m)
      em.RemoveAtom(0)
      m2 = em.GetMol()
      self.assertRaises(ValueError,lambda : Chem.SanitizeMol(m2))
      m = Chem.MolFromSmiles('c1ccccc1')
      em=Chem.EditableMol(m)
      em.RemoveBond(0,1)
      m2 = em.GetMol()
      self.assertRaises(ValueError,lambda : Chem.SanitizeMol(m2))

      # boundary cases: 

      # removing non-existent bonds:
      m = Chem.MolFromSmiles('c1ccccc1')
      em=Chem.EditableMol(m)
      em.RemoveBond(0,2)
      m2 = em.GetMol()
      Chem.SanitizeMol(m2)
      self.assertTrue(Chem.MolToSmiles(m2)=='c1ccccc1')

      # removing non-existent atoms:
      m = Chem.MolFromSmiles('c1ccccc1')
      em=Chem.EditableMol(m)
      self.assertRaises(RuntimeError,lambda:em.RemoveAtom(12))

  def test47SmartsPieces(self):
    """ test the GetAtomSmarts and GetBondSmarts functions

    """
    m =Chem.MolFromSmarts("[C,N]C")
    self.assertTrue(m.GetAtomWithIdx(0).GetSmarts()=='[C,N]')
    self.assertTrue(m.GetAtomWithIdx(1).GetSmarts()=='C')
    self.assertTrue(m.GetBondBetweenAtoms(0,1).GetSmarts()=='-,:')
    
    m =Chem.MolFromSmarts("[$(C=O)]-O")
    self.assertTrue(m.GetAtomWithIdx(0).GetSmarts()=='[$(C=O)]')
    self.assertTrue(m.GetAtomWithIdx(1).GetSmarts()=='O')
    self.assertTrue(m.GetBondBetweenAtoms(0,1).GetSmarts()=='-')

    m =Chem.MolFromSmiles("CO")
    self.assertTrue(m.GetAtomWithIdx(0).GetSmarts()=='C')
    self.assertTrue(m.GetAtomWithIdx(1).GetSmarts()=='O')
    self.assertTrue(m.GetBondBetweenAtoms(0,1).GetSmarts()=='')
    self.assertTrue(m.GetBondBetweenAtoms(0,1).GetSmarts(allBondsExplicit=True)=='-')

    m =Chem.MolFromSmiles("C=O")
    self.assertTrue(m.GetAtomWithIdx(0).GetSmarts()=='C')
    self.assertTrue(m.GetAtomWithIdx(1).GetSmarts()=='O')
    self.assertTrue(m.GetBondBetweenAtoms(0,1).GetSmarts()=='=')

  def test48Issue1928819(self):
    """ test a crash involving looping directly over mol suppliers
    """
    fileN = os.path.join(RDConfig.RDBaseDir,'Code','GraphMol','FileParsers',
                                            'test_data','NCI_aids_few.sdf')
    ms = [x for x in Chem.SDMolSupplier(fileN)]
    self.assertEqual(len(ms),16)
    count=0
    for m in Chem.SDMolSupplier(fileN): count+=1
    self.assertEqual(count,16)

    fileN = os.path.join(RDConfig.RDBaseDir,'Code','GraphMol','FileParsers',
                                            'test_data','fewSmi.csv')
    count=0
    for m in Chem.SmilesMolSupplier(fileN,titleLine=False,smilesColumn=1,delimiter=','): count+=1
    self.assertEqual(count,10)
    
    fileN = os.path.join(RDConfig.RDBaseDir,'Code','GraphMol','FileParsers',
                                            'test_data','acd_few.tdt')
    count=0
    for m in Chem.TDTMolSupplier(fileN): count+=1
    self.assertEqual(count,10)

  def test49Issue1932365(self):
    """ test aromatic Se and Te from smiles/smarts
    """
    m = Chem.MolFromSmiles('c1ccc[se]1')
    self.assertTrue(m)
    self.assertTrue(m.GetAtomWithIdx(0).GetIsAromatic())
    self.assertTrue(m.GetAtomWithIdx(4).GetIsAromatic())
    m = Chem.MolFromSmiles('c1ccc[te]1')
    self.assertTrue(m)
    self.assertTrue(m.GetAtomWithIdx(0).GetIsAromatic())
    self.assertTrue(m.GetAtomWithIdx(4).GetIsAromatic())
    m = Chem.MolFromSmiles('C1=C[Se]C=C1')
    self.assertTrue(m)
    self.assertTrue(m.GetAtomWithIdx(0).GetIsAromatic())
    self.assertTrue(m.GetAtomWithIdx(2).GetIsAromatic())
    m = Chem.MolFromSmiles('C1=C[Te]C=C1')
    self.assertTrue(m)
    self.assertTrue(m.GetAtomWithIdx(0).GetIsAromatic())
    self.assertTrue(m.GetAtomWithIdx(2).GetIsAromatic())

    p = Chem.MolFromSmarts('[se]')
    self.assertTrue(Chem.MolFromSmiles('c1ccc[se]1').HasSubstructMatch(p))
    self.assertFalse(Chem.MolFromSmiles('C1=CCC[Se]1').HasSubstructMatch(p))
    
    p = Chem.MolFromSmarts('[te]')
    self.assertTrue(Chem.MolFromSmiles('c1ccc[te]1').HasSubstructMatch(p))
    self.assertFalse(Chem.MolFromSmiles('C1=CCC[Te]1').HasSubstructMatch(p))

  def test50Issue1968608(self):
    """ test sf.net issue 1968608
    """
    smarts = Chem.MolFromSmarts("[r5]")
    mol = Chem.MolFromSmiles("N12CCC36C1CC(C(C2)=CCOC4CC5=O)C4C3N5c7ccccc76")
    count = len(mol.GetSubstructMatches(smarts, uniquify=0))
    self.assertTrue(count==9)

  def test51RadicalHandling(self):
    """ test handling of atoms with radicals
    """
    mol = Chem.MolFromSmiles("[C]C")
    self.assertTrue(mol)
    atom=mol.GetAtomWithIdx(0)
    self.assertTrue(atom.GetNumRadicalElectrons()==3)
    self.assertTrue(atom.GetNoImplicit())
    atom.SetNoImplicit(False)
    atom.SetNumRadicalElectrons(1)
    mol.UpdatePropertyCache()
    self.assertTrue(atom.GetNumRadicalElectrons()==1)
    self.assertTrue(atom.GetNumImplicitHs()==2)
    
    mol = Chem.MolFromSmiles("[c]1ccccc1")
    self.assertTrue(mol)
    atom=mol.GetAtomWithIdx(0)
    self.assertTrue(atom.GetNumRadicalElectrons()==1)
    self.assertTrue(atom.GetNoImplicit())

    mol = Chem.MolFromSmiles("[n]1ccccc1")
    self.assertTrue(mol)
    atom=mol.GetAtomWithIdx(0)
    self.assertTrue(atom.GetNumRadicalElectrons()==0)
    self.assertTrue(atom.GetNoImplicit())


  def test52MolFrags(self):
    """ test GetMolFrags functionality
    """
    mol = Chem.MolFromSmiles("C.CC")
    self.assertTrue(mol)
    fs = Chem.GetMolFrags(mol)
    self.assertTrue(len(fs)==2)
    self.assertTrue(len(fs[0])==1)
    self.assertTrue(tuple(fs[0])==(0,))
    self.assertTrue(len(fs[1])==2)
    self.assertTrue(tuple(fs[1])==(1,2))

    fs = Chem.GetMolFrags(mol,True)
    self.assertTrue(len(fs)==2)
    self.assertTrue(fs[0].GetNumAtoms()==1)
    self.assertTrue(fs[1].GetNumAtoms()==2)
    
    mol = Chem.MolFromSmiles("CCC")
    self.assertTrue(mol)
    fs = Chem.GetMolFrags(mol)
    self.assertTrue(len(fs)==1)
    self.assertTrue(len(fs[0])==3)
    self.assertTrue(tuple(fs[0])==(0,1,2))
    fs = Chem.GetMolFrags(mol,True)
    self.assertTrue(len(fs)==1)
    self.assertTrue(fs[0].GetNumAtoms()==3)

    mol = Chem.MolFromSmiles("CO")
    em = Chem.EditableMol(mol)
    em.RemoveBond(0,1)
    nm = em.GetMol()
    fs = Chem.GetMolFrags(nm,asMols=True)
    self.assertEqual([x.GetNumAtoms(onlyExplicit=False) for x in fs],[5,3])
    fs = Chem.GetMolFrags(nm,asMols=True,sanitizeFrags=False)
    self.assertEqual([x.GetNumAtoms(onlyExplicit=False) for x in fs],[4,2])
    



  def test53Matrices(self) :
    """ test adjacency and distance matrices
       
    """ 
    m = Chem.MolFromSmiles('CC=C')
    d = Chem.GetDistanceMatrix(m,0)
    self.assertTrue(feq(d[0,1],1.0))
    self.assertTrue(feq(d[0,2],2.0))
    self.assertTrue(feq(d[1,0],1.0))
    self.assertTrue(feq(d[2,0],2.0))
    a = Chem.GetAdjacencyMatrix(m,0)
    self.assertTrue(a[0,1]==1)
    self.assertTrue(a[0,2]==0)
    self.assertTrue(a[1,2]==1)
    self.assertTrue(a[1,0]==1)
    self.assertTrue(a[2,0]==0)

    m = Chem.MolFromSmiles('C1CC1')
    d = Chem.GetDistanceMatrix(m,0)
    self.assertTrue(feq(d[0,1],1.0))
    self.assertTrue(feq(d[0,2],1.0))
    a = Chem.GetAdjacencyMatrix(m,0)
    self.assertTrue(a[0,1]==1)
    self.assertTrue(a[0,2]==1)
    self.assertTrue(a[1,2]==1)

    m = Chem.MolFromSmiles('CC.C')
    d = Chem.GetDistanceMatrix(m,0)
    self.assertTrue(feq(d[0,1],1.0))
    self.assertTrue(d[0,2]>1000)
    self.assertTrue(d[1,2]>1000)
    a = Chem.GetAdjacencyMatrix(m,0)
    self.assertTrue(a[0,1]==1)
    self.assertTrue(a[0,2]==0)
    self.assertTrue(a[1,2]==0)

  def test54Mol2Parser(self):
    """ test the mol2 parser
    """
    fileN = os.path.join(RDConfig.RDBaseDir,'Code','GraphMol','FileParsers',
                                            'test_data','pyrazole_pyridine.mol2')
    m = Chem.MolFromMol2File(fileN)
    self.assertTrue(m.GetNumAtoms()==5)
    self.assertTrue(Chem.MolToSmiles(m)=='c1cn[nH]c1',Chem.MolToSmiles(m))

  def test55LayeredFingerprint(self):
    m1 = Chem.MolFromSmiles('CC(C)C')
    fp1 = Chem.LayeredFingerprint(m1)
    self.assertEqual(len(fp1),2048)
    atomCounts=[0]*m1.GetNumAtoms()
    fp2 = Chem.LayeredFingerprint(m1,atomCounts=atomCounts)
    self.assertEqual(fp1,fp2)
    self.assertEqual(atomCounts,[4,7,4,4])

    fp2 = Chem.LayeredFingerprint(m1,atomCounts=atomCounts)
    self.assertEqual(fp1,fp2)
    self.assertEqual(atomCounts,[8,14,8,8])

    pbv=DataStructs.ExplicitBitVect(2048)
    fp3 = Chem.LayeredFingerprint(m1,setOnlyBits=pbv)
    self.assertEqual(fp3.GetNumOnBits(),0)

    fp3 = Chem.LayeredFingerprint(m1,setOnlyBits=fp2)
    self.assertEqual(fp3,fp2)

    m2=Chem.MolFromSmiles('CC')
    fp4 = Chem.LayeredFingerprint(m2)
    atomCounts=[0]*m1.GetNumAtoms()
    fp3 = Chem.LayeredFingerprint(m1,setOnlyBits=fp4,atomCounts=atomCounts)
    self.assertEqual(atomCounts,[1,3,1,1])

    m2=Chem.MolFromSmiles('CCC')
    fp4 = Chem.LayeredFingerprint(m2)
    atomCounts=[0]*m1.GetNumAtoms()
    fp3 = Chem.LayeredFingerprint(m1,setOnlyBits=fp4,atomCounts=atomCounts)
    self.assertEqual(atomCounts,[3,6,3,3])


  def test56LazySDMolSupplier(self) :
    if not hasattr(Chem,'CompressedSDMolSupplier'): return

    self.assertRaises(ValueError,lambda : Chem.CompressedSDMolSupplier('nosuchfile.sdf.gz'))

    fileN = os.path.join(RDConfig.RDBaseDir,'Code','GraphMol','FileParsers',
                                            'test_data','NCI_aids_few.sdf.gz')
    sdSup = Chem.CompressedSDMolSupplier(fileN)
    molNames = ["48", "78", "128", "163", "164", "170", "180", "186",
            "192", "203", "210", "211", "213", "220", "229", "256"]

    chgs192 = {8:1, 11:1, 15:-1, 18:-1, 20:1, 21:1, 23:-1, 25:-1} 
    i = 0
    for mol in sdSup :
      self.assertTrue(mol)
      self.assertTrue(mol.GetProp("_Name") == molNames[i])
      i += 1
      if (mol.GetProp("_Name") == "192") :
        # test parsed charges on one of the molecules
        for id in chgs192.keys() :
          self.assertTrue(mol.GetAtomWithIdx(id).GetFormalCharge() == chgs192[id])
    self.assertEqual(i,16)
          
    sdSup = Chem.CompressedSDMolSupplier(fileN)
    ns = [mol.GetProp("_Name") for mol in sdSup]
    self.assertTrue(ns == molNames)

    sdSup = Chem.CompressedSDMolSupplier(fileN, 0)
    for mol in sdSup :
      self.assertTrue(not mol.HasProp("numArom"))

  def test57AddRecursiveQuery(self):
    q1 = Chem.MolFromSmiles('CC')
    q2 = Chem.MolFromSmiles('CO')
    Chem.AddRecursiveQuery(q1,q2,1)

    m1 = Chem.MolFromSmiles('OCC')
    self.assertTrue(m1.HasSubstructMatch(q2))
    self.assertTrue(m1.HasSubstructMatch(q1))
    self.assertTrue(m1.HasSubstructMatch(q1))
    self.assertTrue(m1.GetSubstructMatch(q1)==(2,1))

    q3 = Chem.MolFromSmiles('CS')
    Chem.AddRecursiveQuery(q1,q3,1)
    
    self.assertFalse(m1.HasSubstructMatch(q3))
    self.assertFalse(m1.HasSubstructMatch(q1))

    m2 = Chem.MolFromSmiles('OC(S)C')
    self.assertTrue(m2.HasSubstructMatch(q1))
    self.assertTrue(m2.GetSubstructMatch(q1)==(3,1))
    
    m3 = Chem.MolFromSmiles('SCC')
    self.assertTrue(m3.HasSubstructMatch(q3))
    self.assertFalse(m3.HasSubstructMatch(q1))

    q1 = Chem.MolFromSmiles('CC')
    Chem.AddRecursiveQuery(q1,q2,1)
    Chem.AddRecursiveQuery(q1,q3,1,False)
    self.assertTrue(m3.HasSubstructMatch(q1))
    self.assertTrue(m3.GetSubstructMatch(q1)==(2,1))

  def test58Issue2983794(self) :
    fileN = os.path.join(RDConfig.RDBaseDir,'Code','GraphMol','Wrap',
                                            'test_data','issue2983794.sdf')
    m1 = Chem.MolFromMolFile(fileN)
    self.assertTrue(m1)
    em = Chem.EditableMol(m1)
    em.RemoveAtom(0)
    m2 = em.GetMol()
    Chem.Kekulize(m2)
    
  def test59Issue3007178(self) :
    m = Chem.MolFromSmiles('CCC')
    a = m.GetAtomWithIdx(0)
    m=None
    self.assertEqual(Chem.MolToSmiles(a.GetOwningMol()),'CCC')
    a=None
    m = Chem.MolFromSmiles('CCC')
    b = m.GetBondWithIdx(0)
    m=None
    self.assertEqual(Chem.MolToSmiles(b.GetOwningMol()),'CCC')

  def test60SmilesWriterClose(self) :
    fileN = os.path.join(RDConfig.RDBaseDir,'Code','GraphMol','FileParsers',
                                            'test_data','fewSmi.csv')
    smiSup = Chem.SmilesMolSupplier(fileN, delimiter=",",
                                      smilesColumn=1, nameColumn=0,
                                      titleLine=0)
    ms = [x for x in smiSup]
    
    ofile = os.path.join(RDConfig.RDBaseDir,'Code','GraphMol','Wrap','test_data','outSmiles.txt')
    writer = Chem.SmilesWriter(ofile)
    for mol in ms:
      writer.write(mol)
    writer.close()

    newsup=Chem.SmilesMolSupplier(ofile)
    newms = [x for x  in newsup]
    self.assertEqual(len(ms),len(newms))

  def test61PathToSubmol(self):
    m = Chem.MolFromSmiles('CCCCCC1C(O)CC(O)N1C=CCO')
    env = Chem.FindAtomEnvironmentOfRadiusN(m,2,11)
    self.assertEqual(len(env),8)
    amap={}
    submol = Chem.PathToSubmol(m,env,atomMap=amap)
    self.assertEqual(submol.GetNumAtoms(),len(amap.keys()))
    self.assertEqual(submol.GetNumAtoms(),9)
    smi=Chem.MolToSmiles(submol,rootedAtAtom=amap[11])
    self.assertEqual(smi[0],'N')
    refsmi = Chem.MolToSmiles(Chem.MolFromSmiles('N(C=C)(C(C)C)C(O)C'))
    csmi = Chem.MolToSmiles(Chem.MolFromSmiles(smi))
    self.assertEqual(refsmi,csmi)
    
  def test62SmilesAndSmartsReplacements(self):
    mol = Chem.MolFromSmiles('C{branch}C',replacements={'{branch}':'C1(CC1)'})
    self.assertEqual(mol.GetNumAtoms(),5)
    mol = Chem.MolFromSmarts('C{branch}C',replacements={'{branch}':'C1(CC1)'})
    self.assertEqual(mol.GetNumAtoms(),5)
    mol = Chem.MolFromSmiles('C{branch}C{acid}',replacements={'{branch}':'C1(CC1)',
                                                              '{acid}':"C(=O)O"})
    self.assertEqual(mol.GetNumAtoms(),8)

  def test63Issue3313539(self):
    fileN = os.path.join(RDConfig.RDBaseDir,'Code','GraphMol','FileParsers',
                                            'test_data','rgroups1.mol')
    m = Chem.MolFromMolFile(fileN)
    self.assertTrue(m is not None)
    at = m.GetAtomWithIdx(3)
    self.assertTrue(at is not None)
    self.assertTrue(at.HasProp('_MolFileRLabel'))
    p = at.GetProp('_MolFileRLabel')
    self.assertEqual(p,'2')

    at = m.GetAtomWithIdx(4)
    self.assertTrue(at is not None)
    self.assertTrue(at.HasProp('_MolFileRLabel'))
    p = at.GetProp('_MolFileRLabel')
    self.assertEqual(p,'1')
    
  def test64MoleculeCleanup(self):
    m = Chem.MolFromSmiles('CN(=O)=O',False)
    self.assertTrue(m)
    self.assertTrue(m.GetAtomWithIdx(1).GetFormalCharge()==0 and \
                      m.GetAtomWithIdx(2).GetFormalCharge()==0 and \
                      m.GetAtomWithIdx(3).GetFormalCharge()==0)
    self.assertTrue(m.GetBondBetweenAtoms(1,3).GetBondType()==Chem.BondType.DOUBLE and \
                      m.GetBondBetweenAtoms(1,2).GetBondType()==Chem.BondType.DOUBLE )
    Chem.Cleanup(m)
    m.UpdatePropertyCache()
    self.assertTrue(m.GetAtomWithIdx(1).GetFormalCharge()==1 and \
                      (m.GetAtomWithIdx(2).GetFormalCharge()==-1 or \
                         m.GetAtomWithIdx(3).GetFormalCharge()==-1))
    self.assertTrue(m.GetBondBetweenAtoms(1,3).GetBondType()==Chem.BondType.SINGLE or \
                      m.GetBondBetweenAtoms(1,2).GetBondType()==Chem.BondType.SINGLE )

  def test65StreamSupplier(self):
    import gzip
    fileN = os.path.join(RDConfig.RDBaseDir,'Code','GraphMol','FileParsers',
                                            'test_data','NCI_aids_few.sdf.gz')
    molNames = ["48", "78", "128", "163", "164", "170", "180", "186",
                "192", "203", "210", "211", "213", "220", "229", "256"]
    inf = gzip.open(fileN)
    if 0:
      sb = Chem.streambuf(inf)
      suppl = Chem.ForwardSDMolSupplier(sb)
    else:
      suppl = Chem.ForwardSDMolSupplier(inf)
      
    i = 0
    while not suppl.atEnd():
      mol = six.next(suppl)
      self.assertTrue(mol)
      self.assertTrue(mol.GetProp("_Name") == molNames[i])
      i += 1
    self.assertEqual(i,16)

    # make sure we have object ownership preserved
    inf = gzip.open(fileN)
    suppl = Chem.ForwardSDMolSupplier(inf)
    inf=None
    i = 0
    while not suppl.atEnd():
      mol = six.next(suppl)
      self.assertTrue(mol)
      self.assertTrue(mol.GetProp("_Name") == molNames[i])
      i += 1
    self.assertEqual(i,16)

  def test66StreamSupplierIter(self):
    import gzip
    fileN = os.path.join(RDConfig.RDBaseDir,'Code','GraphMol','FileParsers',
                                            'test_data','NCI_aids_few.sdf.gz')
    inf = gzip.open(fileN)
    if 0:
      sb = Chem.streambuf(inf)
      suppl = Chem.ForwardSDMolSupplier(sb)
    else:
      suppl = Chem.ForwardSDMolSupplier(inf)
      
    molNames = ["48", "78", "128", "163", "164", "170", "180", "186",
                "192", "203", "210", "211", "213", "220", "229", "256"]
    i = 0
    for mol in suppl :
      self.assertTrue(mol)
      self.assertTrue(mol.GetProp("_Name") == molNames[i])
      i += 1
    self.assertEqual(i,16)

  def test67StreamSupplierStringIO(self):
    import gzip
    fileN = os.path.join(RDConfig.RDBaseDir,'Code','GraphMol','FileParsers',
                                            'test_data','NCI_aids_few.sdf.gz')
    if six.PY3:
      from io import BytesIO
      sio = BytesIO(gzip.open(fileN).read())
    else:
      import StringIO
      sio = StringIO.StringIO(gzip.open(fileN).read())
    suppl = Chem.ForwardSDMolSupplier(sio)
      
    molNames = ["48", "78", "128", "163", "164", "170", "180", "186",
                "192", "203", "210", "211", "213", "220", "229", "256"]
    i = 0
    for mol in suppl:
      self.assertTrue(mol)
      self.assertTrue(mol.GetProp("_Name") == molNames[i])
      i += 1
    self.assertEqual(i,16)

  def test68ForwardSupplierUsingFilename(self):
    fileN = os.path.join(RDConfig.RDBaseDir,'Code','GraphMol','FileParsers',
                                            'test_data','NCI_aids_few.sdf')
    suppl = Chem.ForwardSDMolSupplier(fileN)
    molNames = ["48", "78", "128", "163", "164", "170", "180", "186",
                "192", "203", "210", "211", "213", "220", "229", "256"]
    i = 0
    for mol in suppl:
      self.assertTrue(mol)
      self.assertTrue(mol.GetProp("_Name") == molNames[i])
      i += 1
    self.assertEqual(i,16)

    self.assertRaises(IOError,lambda : Chem.ForwardSDMolSupplier('nosuchfile.sdf'))

  def test69StreamSupplierStreambuf(self):
    import gzip
    fileN = os.path.join(RDConfig.RDBaseDir,'Code','GraphMol','FileParsers',
                                            'test_data','NCI_aids_few.sdf.gz')
    sb = rdBase.streambuf(gzip.open(fileN))
    suppl = Chem.ForwardSDMolSupplier(sb)
      
    molNames = ["48", "78", "128", "163", "164", "170", "180", "186",
                "192", "203", "210", "211", "213", "220", "229", "256"]
    i = 0
    for mol in suppl:
      self.assertTrue(mol)
      self.assertTrue(mol.GetProp("_Name") == molNames[i])
      i += 1
    self.assertEqual(i,16)
    
  def test70StreamSDWriter(self):
    import gzip
    if six.PY3:
      from io import BytesIO,StringIO
    else:
      from StringIO import StringIO


    fileN = os.path.join(RDConfig.RDBaseDir,'Code','GraphMol','FileParsers',
                                            'test_data','NCI_aids_few.sdf.gz')
    inf = gzip.open(fileN)
    suppl = Chem.ForwardSDMolSupplier(inf)
    osio=StringIO()
    w = Chem.SDWriter(osio)
    molNames = ["48", "78", "128", "163", "164", "170", "180", "186",
                "192", "203", "210", "211", "213", "220", "229", "256"]
    i = 0
    for mol in suppl :
      self.assertTrue(mol)
      self.assertTrue(mol.GetProp("_Name") == molNames[i])
      w.write(mol)
      i += 1
    self.assertEqual(i,16)
    w.flush()
    w=None
    if six.PY3:
      txt = osio.getvalue().encode()
      isio = BytesIO(txt)
    else:
      isio = StringIO(osio.getvalue())
    suppl = Chem.ForwardSDMolSupplier(isio)
    i = 0
    for mol in suppl :
      self.assertTrue(mol)
      self.assertTrue(mol.GetProp("_Name") == molNames[i])
      i += 1
    self.assertEqual(i,16)

  def test71StreamSmilesWriter(self):
    from rdkit.six.moves import StringIO
    fileN = os.path.join(RDConfig.RDBaseDir,'Code','GraphMol','FileParsers',
                                            'test_data','esters.sdf')
    suppl = Chem.ForwardSDMolSupplier(fileN)
    osio=StringIO()
    w = Chem.SmilesWriter(osio)
    ms = [x for x in suppl]
    w.SetProps(ms[0].GetPropNames())
    i=0
    for mol in ms:
      self.assertTrue(mol)
      w.write(mol)
      i+=1
    self.assertEqual(i,6)
    w.flush()
    w=None
    txt = osio.getvalue()
    self.assertEqual(txt.count('ID'),1)
    self.assertEqual(txt.count('\n'),7)

  def test72StreamTDTWriter(self):
    from rdkit.six.moves import StringIO
    fileN = os.path.join(RDConfig.RDBaseDir,'Code','GraphMol','FileParsers',
                                            'test_data','esters.sdf')
    suppl = Chem.ForwardSDMolSupplier(fileN)
    osio=StringIO()
    w = Chem.TDTWriter(osio)
    ms = [x for x in suppl]
    w.SetProps(ms[0].GetPropNames())
    i=0
    for mol in ms:
      self.assertTrue(mol)
      w.write(mol)
      i+=1
    self.assertEqual(i,6)
    w.flush()
    w=None
    txt = osio.getvalue()
    self.assertEqual(txt.count('ID'),6)
    self.assertEqual(txt.count('NAME'),6)

  def test73SanitizationOptions(self):
    m = Chem.MolFromSmiles('c1ccccc1',sanitize=False)
    res = Chem.SanitizeMol(m,catchErrors=True)
    self.assertEqual(res,0)

    m = Chem.MolFromSmiles('c1cccc1',sanitize=False)
    res = Chem.SanitizeMol(m,catchErrors=True)
    self.assertEqual(res,Chem.SanitizeFlags.SANITIZE_KEKULIZE)

    m = Chem.MolFromSmiles('CC(C)(C)(C)C',sanitize=False)
    res = Chem.SanitizeMol(m,catchErrors=True)
    self.assertEqual(res,Chem.SanitizeFlags.SANITIZE_PROPERTIES)
    
    m = Chem.MolFromSmiles('c1cccc1',sanitize=False)
    res = Chem.SanitizeMol(m,sanitizeOps=Chem.SanitizeFlags.SANITIZE_ALL^Chem.SanitizeFlags.SANITIZE_KEKULIZE,
                           catchErrors=True)
    self.assertEqual(res,Chem.SanitizeFlags.SANITIZE_NONE)
    
  def test74Issue3510149(self):
    mol = Chem.MolFromSmiles("CCC1CNCC1CC")
    atoms = mol.GetAtoms()
    mol=None
    for atom in atoms:
      idx=atom.GetIdx()
      p= atom.GetOwningMol().GetNumAtoms()

    mol = Chem.MolFromSmiles("CCC1CNCC1CC")
    bonds = mol.GetBonds()
    mol=None
    for bond in bonds:
      idx=bond.GetIdx()
      p= atom.GetOwningMol().GetNumAtoms()

    mol = Chem.MolFromSmiles("CCC1CNCC1CC")
    bond = mol.GetBondBetweenAtoms(0,1)
    mol=None
    idx=bond.GetBeginAtomIdx()
    p= bond.GetOwningMol().GetNumAtoms()
      
    fileN = os.path.join(RDConfig.RDBaseDir,'Code','GraphMol','FileParsers',
                                            'test_data','NCI_aids_few.sdf')
    sdSup = Chem.SDMolSupplier(fileN)
    mol = six.next(sdSup)
    nats = mol.GetNumAtoms()
    conf = mol.GetConformer()
    mol=None
    self.assertEqual(nats,conf.GetNumAtoms())
    conf.GetOwningMol().GetProp("_Name")

  def test75AllBondsExplicit(self):
    m = Chem.MolFromSmiles("CCC")
    smi = Chem.MolToSmiles(m)
    self.assertEqual(smi,"CCC")
    smi = Chem.MolToSmiles(m,allBondsExplicit=True)
    self.assertEqual(smi,"C-C-C")

    m = Chem.MolFromSmiles("c1ccccc1")
    smi = Chem.MolToSmiles(m)
    self.assertEqual(smi,"c1ccccc1")
    smi = Chem.MolToSmiles(m,allBondsExplicit=True)
    self.assertEqual(smi,"c1:c:c:c:c:c:1")
    
  def test76VeryLargeMolecule(self):
    # this is sf.net issue 3524984
    smi = '[C@H](F)(Cl)'+'c1cc[nH]c1'*500+'[C@H](F)(Cl)'
    m = Chem.MolFromSmiles(smi)
    self.assertTrue(m)
    self.assertEqual(m.GetNumAtoms(),2506)
    scs = Chem.FindMolChiralCenters(m)
    self.assertEqual(len(scs),2)

  def test77MolFragmentToSmiles(self):
    smi="OC1CC1CC"
    m = Chem.MolFromSmiles(smi)
    fsmi = Chem.MolFragmentToSmiles(m,[1,2,3])
    self.assertEqual(fsmi,"C1CC1")
    fsmi = Chem.MolFragmentToSmiles(m,[1,2,3],bondsToUse=[1,2,5])
    self.assertEqual(fsmi,"C1CC1")
    fsmi = Chem.MolFragmentToSmiles(m,[1,2,3],bondsToUse=[1,2])
    self.assertEqual(fsmi,"CCC")
    fsmi = Chem.MolFragmentToSmiles(m,[1,2,3],atomSymbols=["","[A]","[C]","[B]","",""])
    self.assertEqual(fsmi,"[A]1[B][C]1")
    fsmi = Chem.MolFragmentToSmiles(m,[1,2,3],bondSymbols=["","%","%","","","%"])
    self.assertEqual(fsmi,"C1%C%C%1")
    
    smi="c1ccccc1C"
    m = Chem.MolFromSmiles(smi)
    fsmi = Chem.MolFragmentToSmiles(m,range(6))
    self.assertEqual(fsmi,"c1ccccc1")
    Chem.Kekulize(m)
    fsmi = Chem.MolFragmentToSmiles(m,range(6),kekuleSmiles=True)
    self.assertEqual(fsmi,"C1=CC=CC=C1")    
    fsmi = Chem.MolFragmentToSmiles(m,range(6),atomSymbols=["[C]"]*7,kekuleSmiles=True)
    self.assertEqual(fsmi,"[C]1=[C][C]=[C][C]=[C]1")

    self.assertRaises(ValueError,lambda : Chem.MolFragmentToSmiles(m,[]))

  def test78AtomAndBondProps(self):
    m = Chem.MolFromSmiles('c1ccccc1')
    at = m.GetAtomWithIdx(0)
    self.assertFalse(at.HasProp('foo'))
    at.SetProp('foo','bar')
    self.assertTrue(at.HasProp('foo'))
    self.assertEqual(at.GetProp('foo'),'bar')
    bond = m.GetBondWithIdx(0)
    self.assertFalse(bond.HasProp('foo'))    
    bond.SetProp('foo','bar')
    self.assertTrue(bond.HasProp('foo'))
    self.assertEqual(bond.GetProp('foo'),'bar')
    
  def test79AddRecursiveStructureQueries(self):
    qs = {'carbonyl':Chem.MolFromSmiles('CO'),
          'amine':Chem.MolFromSmiles('CN')}
    q = Chem.MolFromSmiles('CCC')
    q.GetAtomWithIdx(0).SetProp('query','carbonyl,amine')
    Chem.MolAddRecursiveQueries(q,qs,'query')
    m = Chem.MolFromSmiles('CCCO')
    self.assertTrue(m.HasSubstructMatch(q))
    m = Chem.MolFromSmiles('CCCN')
    self.assertTrue(m.HasSubstructMatch(q))
    m = Chem.MolFromSmiles('CCCC')
    self.assertFalse(m.HasSubstructMatch(q))

  def test80ParseMolQueryDefFile(self):
    fileN = os.path.join(RDConfig.RDBaseDir,'Code','GraphMol','ChemTransforms',
                                            'testData','query_file1.txt')
    d = Chem.ParseMolQueryDefFile(fileN,standardize=False)
    self.assertTrue('CarboxylicAcid' in d)
    m = Chem.MolFromSmiles('CC(=O)O')
    self.assertTrue(m.HasSubstructMatch(d['CarboxylicAcid']))
    self.assertFalse(m.HasSubstructMatch(d['CarboxylicAcid.Aromatic']))

    d = Chem.ParseMolQueryDefFile(fileN)
    self.assertTrue('carboxylicacid' in d)
    self.assertFalse('CarboxylicAcid' in d)
                    
  def test81Issue275(self):
    smi = Chem.MolToSmiles(Chem.MurckoDecompose(Chem.MolFromSmiles('CCCCC[C@H]1CC[C@H](C(=O)O)CC1')))
    self.assertEqual(smi,'C1CCCCC1')

  def test82Issue288(self):
    m = Chem.MolFromSmiles('CC*')
    m.GetAtomWithIdx(2).SetProp('molAtomMapNumber','30')
    smi=Chem.MolToSmiles(m)
    self.assertEqual(smi,'[*:30]CC')

  def test83GitHubIssue19(self):
    fileN = os.path.join(RDConfig.RDBaseDir,'Code','GraphMol','FileParsers',
                                            'test_data','empty2.sdf')
    sdSup = Chem.SDMolSupplier(fileN)
    self.assertTrue(sdSup.atEnd())
    self.assertRaises(IndexError,lambda : sdSup[0])

    sdSup.SetData('')
    self.assertTrue(sdSup.atEnd())
    self.assertRaises(IndexError,lambda : sdSup[0])

    sdSup = Chem.SDMolSupplier(fileN)
    self.assertRaises(IndexError,lambda : sdSup[0])

    sdSup.SetData('')
    self.assertRaises(IndexError,lambda : sdSup[0])

    sdSup = Chem.SDMolSupplier(fileN)
    self.assertEqual(len(sdSup),0)

    sdSup.SetData('')
    self.assertEqual(len(sdSup),0)

  def test84PDBBasics(self):
    fileN = os.path.join(RDConfig.RDBaseDir,'Code','GraphMol','FileParsers',
                                            'test_data','1CRN.pdb')
    m = Chem.MolFromPDBFile(fileN)
    self.assertTrue(m is not None)
    self.assertEqual(m.GetNumAtoms(),327)
    self.assertEqual(m.GetNumBonds(),337)
    self.assertTrue(m.GetAtomWithIdx(0).GetPDBResidueInfo())
    self.assertEqual(m.GetAtomWithIdx(0).GetPDBResidueInfo().GetName()," N  ")
    self.assertEqual(m.GetAtomWithIdx(0).GetPDBResidueInfo().GetResidueName(),"THR")
    self.assertAlmostEqual(m.GetAtomWithIdx(0).GetPDBResidueInfo().GetTempFactor(),13.79,2)
    m = Chem.MolFromPDBBlock(Chem.MolToPDBBlock(m))
    self.assertEqual(m.GetNumAtoms(),327)
    self.assertEqual(m.GetNumBonds(),337)
    self.assertTrue(m.GetAtomWithIdx(0).GetPDBResidueInfo())
    self.assertEqual(m.GetAtomWithIdx(0).GetPDBResidueInfo().GetName()," N  ")
    self.assertEqual(m.GetAtomWithIdx(0).GetPDBResidueInfo().GetResidueName(),"THR")
    self.assertAlmostEqual(m.GetAtomWithIdx(0).GetPDBResidueInfo().GetTempFactor(),13.79,2)
    
  def test85MolCopying(self):
    m = Chem.MolFromSmiles('C1CC1[C@H](F)Cl')
    m.SetProp('foo','bar')
    m2 = Chem.Mol(m)
    self.assertEqual(Chem.MolToSmiles(m,True),Chem.MolToSmiles(m2,True))
    self.assertTrue(m2.HasProp('foo'))
    self.assertEqual(m2.GetProp('foo'),'bar')    
    ri = m2.GetRingInfo()
    self.assertTrue(ri)
    self.assertEqual(ri.NumRings(),1)
    
  def test86MolRenumbering(self):
    import random
    m = Chem.MolFromSmiles('C[C@H]1CC[C@H](C/C=C/[C@H](F)Cl)CC1')
    cSmi = Chem.MolToSmiles(m,True)
    for i in range(m.GetNumAtoms()):
      ans = list(range(m.GetNumAtoms()))
      random.shuffle(ans)
      m2 = Chem.RenumberAtoms(m,ans)
      nSmi = Chem.MolToSmiles(m2,True)
      self.assertEqual(cSmi,nSmi)

  def test87FragmentOnBonds(self):
    m = Chem.MolFromSmiles('CC1CC(O)C1CCC1CC1')
    bis = m.GetSubstructMatches(Chem.MolFromSmarts('[!R][R]'))
    bs = []
    labels=[]
    for bi in bis:
        b = m.GetBondBetweenAtoms(bi[0],bi[1])
        if b.GetBeginAtomIdx()==bi[0]:
            labels.append((10,1))
        else:
            labels.append((1,10))
        bs.append(b.GetIdx())
    nm = Chem.FragmentOnBonds(m,bs)
    frags = Chem.GetMolFrags(nm)
    self.assertEqual(len(frags),5)
    self.assertEqual(frags,((0, 12), (1, 2, 3, 5, 11, 14, 16), (4, 13), (6, 7, 15, 18), (8, 9, 10, 17)))
    smi = Chem.MolToSmiles(nm,True)
    self.assertEqual(smi,'[*]C1CC([4*])C1[6*].[1*]C.[3*]O.[5*]CC[8*].[7*]C1CC1')

    nm = Chem.FragmentOnBonds(m,bs,dummyLabels=labels)
    frags = Chem.GetMolFrags(nm)
    self.assertEqual(len(frags),5)
    self.assertEqual(frags,((0, 12), (1, 2, 3, 5, 11, 14, 16), (4, 13), (6, 7, 15, 18), (8, 9, 10, 17)))
    smi = Chem.MolToSmiles(nm,True)
    self.assertEqual(smi,'[1*]C.[1*]CC[1*].[1*]O.[10*]C1CC([10*])C1[10*].[10*]C1CC1')

    m = Chem.MolFromSmiles('CCC(=O)CC(=O)C')
    bis = m.GetSubstructMatches(Chem.MolFromSmarts('C=O'))
    bs = []
    for bi in bis:
        b = m.GetBondBetweenAtoms(bi[0],bi[1])
        bs.append(b.GetIdx())
    bts = [Chem.BondType.DOUBLE]*len(bs)
    nm = Chem.FragmentOnBonds(m,bs,bondTypes=bts)
    frags = Chem.GetMolFrags(nm)
    self.assertEqual(len(frags),3)
    smi = Chem.MolToSmiles(nm,True)
    self.assertEqual(smi,'[2*]=O.[3*]=C(CC)CC(=[6*])C.[5*]=O')

    # github issue 430:
    m = Chem.MolFromSmiles('OCCCCN')
    self.assertRaises(ValueError,lambda : Chem.FragmentOnBonds(m,()))
    
  def test88QueryAtoms(self):
    from rdkit.Chem import rdqueries
    m = Chem.MolFromSmiles('c1nc(C)n(CC)c1')
    
    qa = rdqueries.ExplicitDegreeEqualsQueryAtom(3)
    l = tuple([x.GetIdx() for x in m.GetAtomsMatchingQuery(qa)])
    self.assertEqual(l,(2,4))

    qa.ExpandQuery(rdqueries.AtomNumEqualsQueryAtom(6,negate=True))
    l = tuple([x.GetIdx() for x in m.GetAtomsMatchingQuery(qa)])
    self.assertEqual(l,(4,))
    
    qa = rdqueries.ExplicitDegreeEqualsQueryAtom(3)
    qa.ExpandQuery(rdqueries.AtomNumEqualsQueryAtom(6,negate=True),
                   how=Chem.CompositeQueryType.COMPOSITE_OR)
    l = tuple([x.GetIdx() for x in m.GetAtomsMatchingQuery(qa)])
    self.assertEqual(l,(1,2,4))
    
    qa = rdqueries.ExplicitDegreeEqualsQueryAtom(3)
    qa.ExpandQuery(rdqueries.AtomNumEqualsQueryAtom(6,negate=True),
                   how=Chem.CompositeQueryType.COMPOSITE_XOR)
    l = tuple([x.GetIdx() for x in m.GetAtomsMatchingQuery(qa)])
    self.assertEqual(l,(1,2))
    
    qa = rdqueries.ExplicitDegreeGreaterQueryAtom(2)
    l = tuple([x.GetIdx() for x in m.GetAtomsMatchingQuery(qa)])
    self.assertEqual(l,(2,4))

    qa = rdqueries.ExplicitDegreeLessQueryAtom(2)
    l = tuple([x.GetIdx() for x in m.GetAtomsMatchingQuery(qa)])
    self.assertEqual(l,(3,6))

    
  def test89UnicodeInput(self):
    m = Chem.MolFromSmiles(u'c1ccccc1')
    self.assertTrue(m is not None)
    self.assertEqual(m.GetNumAtoms(),6)
    m = Chem.MolFromSmarts(u'c1ccccc1')
    self.assertTrue(m is not None)
    self.assertEqual(m.GetNumAtoms(),6)
    
  def test90FragmentOnSomeBonds(self):
    m = Chem.MolFromSmiles('OCCCCN')
    pieces = Chem.FragmentOnSomeBonds(m,(0,2,4),2)
    self.assertEqual(len(pieces),3)
    
    frags = Chem.GetMolFrags(pieces[0])
    self.assertEqual(len(frags),3)
    self.assertEqual(len(frags[0]),2)
    self.assertEqual(len(frags[1]),4)
    self.assertEqual(len(frags[2]),4)

    frags = Chem.GetMolFrags(pieces[1])
    self.assertEqual(len(frags),3)
    self.assertEqual(len(frags[0]),2)
    self.assertEqual(len(frags[1]),6)
    self.assertEqual(len(frags[2]),2)

    frags = Chem.GetMolFrags(pieces[2])
    self.assertEqual(len(frags),3)
    self.assertEqual(len(frags[0]),4)
    self.assertEqual(len(frags[1]),4)
    self.assertEqual(len(frags[2]),2)

    pieces,cpa = Chem.FragmentOnSomeBonds(m,(0,2,4),2,returnCutsPerAtom=True)
    self.assertEqual(len(pieces),3)
    self.assertEqual(len(cpa),3)
    self.assertEqual(len(cpa[0]),m.GetNumAtoms())
    
    # github issue 430:
    m = Chem.MolFromSmiles('OCCCCN')
    self.assertRaises(ValueError,lambda : Chem.FragmentOnSomeBonds(m,()))
    
    pieces = Chem.FragmentOnSomeBonds(m,(0,2,4),0)
    self.assertEqual(len(pieces),0)
    

    
  def test91RankAtoms(self):
    m = Chem.MolFromSmiles('ONCS.ONCS')
    ranks = Chem.CanonicalRankAtoms(m,breakTies=False)
    self.assertEqual(list(ranks[0:4]), list(ranks[4:]))

    m = Chem.MolFromSmiles("c1ccccc1")
    ranks = Chem.CanonicalRankAtoms(m,breakTies=False)
    for x in ranks:
      self.assertEqual(x, 0)

    m = Chem.MolFromSmiles("C1NCN1")
    ranks = Chem.CanonicalRankAtoms(m,breakTies=False)
    self.assertEqual(ranks[0], ranks[2])
    self.assertEqual(ranks[1], ranks[3])
    
  def test92RankAtomsInFragment(self):
    m = Chem.MolFromSmiles('ONCS.ONCS')
    ranks = Chem.CanonicalRankAtomsInFragment(m,
                                              [0,1,2,3],
                                              [0,1,2])
    
    ranks2 = Chem.CanonicalRankAtomsInFragment(m,
                                               [4,5,6,7],
                                               [3,4,5])
    self.assertEquals(list(ranks[0:4]),list(ranks2[4:]))
    self.assertEquals(list(ranks[4:]), [-1]*4)
    self.assertEquals(list(ranks2[0:4]), [-1]*4)

    # doc tests
    mol = Chem.MolFromSmiles('C1NCN1.C1NCN1')
    self.assertEquals(list(Chem.CanonicalRankAtomsInFragment(mol, atomsToUse=range(0,4), breakTies=False)),
                      [4,6,4,6,-1,-1,-1,-1])
    self.assertEquals(list(Chem.CanonicalRankAtomsInFragment(mol, atomsToUse=range(4,8), breakTies=False)),
<<<<<<< HEAD
                      [-1,-1,-1,-1,3,6,3,6])
    
=======
                      [-1,-1,-1,-1,0,1,0,1])

>>>>>>> 1caef95f
  def test93RWMolsAsROMol(self):
    """ test the RWMol class as a proper ROMol

    """
    mol = Chem.MolFromSmiles('C1CCC1')
    self.assertTrue(type(mol)==Chem.Mol)
    rwmol = Chem.RWMol(mol)
    self.assertEqual(Chem.MolToSmiles(rwmol,True),Chem.MolToSmiles(rwmol.GetMol()))
    newAt = Chem.Atom(8)
    rwmol.ReplaceAtom(0,newAt)
    self.assertEqual(Chem.MolToSmiles(rwmol,True),Chem.MolToSmiles(rwmol.GetMol()))

  def testAtomPropQueries(self):
    """ test the property queries
    """
    from rdkit.Chem import rdqueries

    m = Chem.MolFromSmiles("C" * 14)
    atoms = m.GetAtoms()
    atoms[0].SetProp("hah", "hah")
    atoms[1].SetIntProp("bar", 1)
    atoms[2].SetIntProp("bar", 2)
    atoms[3].SetBoolProp("baz", True)
    atoms[4].SetBoolProp("baz", False)
    atoms[5].SetProp("boo", "hoo")
    atoms[6].SetProp("boo", "-urns")
    atoms[7].SetDoubleProp("boot", 1.0)
    atoms[8].SetDoubleProp("boot", 4.0)
    atoms[9].SetDoubleProp("number", 4.0)
    atoms[10].SetIntProp("number", 4)
    

    tests = (
      (rdqueries.HasIntPropWithValueQueryAtom, "bar", {1:[1], 2:[2]}),
      (rdqueries.HasBoolPropWithValueQueryAtom, "baz", {True:[3], False:[4]}),
      (rdqueries.HasStringPropWithValueQueryAtom, "boo", {"hoo":[5], "-urns":[6]}),
      (rdqueries.HasDoublePropWithValueQueryAtom, "boot", {1.0:[7], 4.0:[8]})
      )

    for query, name, lookups in tests:
      for t,v in lookups.items():
        q = query(name, t)
        self.assertEqual( v, [x.GetIdx() for x in m.GetAtomsMatchingQuery(q)] )
        q = query(name, t, negate=True)
        self.assertEqual( sorted(set(range(14)) - set(v)), [x.GetIdx() for x in m.GetAtomsMatchingQuery(q)] )

    # check tolerances
    self.assertEqual([x.GetIdx() for x in m.GetAtomsMatchingQuery(
      rdqueries.HasDoublePropWithValueQueryAtom("boot", 1.0, tolerance=3.))],
                     [7,8])

    # numbers are numbers?, i.e. int!=double
    self.assertEqual([x.GetIdx() for x in m.GetAtomsMatchingQuery(
      rdqueries.HasIntPropWithValueQueryAtom("number", 4))],
                     [10])
    
  def testBondPropQueries(self):
    """ test the property queries
    """
    from rdkit.Chem import rdqueries

    m = Chem.MolFromSmiles("C" * 14)
    bonds = m.GetBonds()
    bonds[0].SetProp("hah", "hah")
    bonds[1].SetIntProp("bar", 1)
    bonds[2].SetIntProp("bar", 2)
    bonds[3].SetBoolProp("baz", True)
    bonds[4].SetBoolProp("baz", False)
    bonds[5].SetProp("boo", "hoo")
    bonds[6].SetProp("boo", "-urns")
    bonds[7].SetDoubleProp("boot", 1.0)
    bonds[8].SetDoubleProp("boot", 4.0)
    bonds[9].SetDoubleProp("number", 4.0)
    bonds[10].SetIntProp("number", 4)
    

    tests = (
      (rdqueries.HasIntPropWithValueQueryBond, "bar", {1:[1], 2:[2]}),
      (rdqueries.HasBoolPropWithValueQueryBond, "baz", {True:[3], False:[4]}),
      (rdqueries.HasStringPropWithValueQueryBond, "boo", {"hoo":[5], "-urns":[6]}),
      (rdqueries.HasDoublePropWithValueQueryBond, "boot", {1.0:[7], 4.0:[8]})
      )

    for query, name, lookups in tests:
      for t,v in lookups.items():
        q = query(name, t)
        self.assertEqual( v, [x.GetIdx() for x in m.GetBonds() if q.Match(x)] )
        q = query(name, t, negate=True)
        self.assertEqual( sorted(set(range(13)) - set(v)),
                          [x.GetIdx() for x in m.GetBonds() if q.Match(x)])

    # check tolerances
    q = rdqueries.HasDoublePropWithValueQueryBond("boot", 1.0, tolerance=3.)
    self.assertEqual([x.GetIdx() for x in m.GetBonds() if q.Match(x)],
                     [7,8])

    # numbers are numbers?, i.e. int!=double
    q = rdqueries.HasIntPropWithValueQueryBond("number", 4)
    self.assertEqual([x.GetIdx() for x in m.GetBonds() if q.Match(x)],
                     [10])
    
    
if __name__ == '__main__':
  unittest.main()
<|MERGE_RESOLUTION|>--- conflicted
+++ resolved
@@ -2652,13 +2652,8 @@
     self.assertEquals(list(Chem.CanonicalRankAtomsInFragment(mol, atomsToUse=range(0,4), breakTies=False)),
                       [4,6,4,6,-1,-1,-1,-1])
     self.assertEquals(list(Chem.CanonicalRankAtomsInFragment(mol, atomsToUse=range(4,8), breakTies=False)),
-<<<<<<< HEAD
                       [-1,-1,-1,-1,3,6,3,6])
     
-=======
-                      [-1,-1,-1,-1,0,1,0,1])
-
->>>>>>> 1caef95f
   def test93RWMolsAsROMol(self):
     """ test the RWMol class as a proper ROMol
 
