//
//  Copyright (C) 2020 Manan Goel
//   @@ All Rights Reserved @@
//  This file is part of the RDKit.
//  The contents are covered by the terms of the BSD license
//  which is included in the file license.txt, found at the root
//  of the RDKit source tree.
//

#include <GraphMol/RDKitBase.h>
#include <cmath>
#include "AtomicEnvironmentVector.h"
#include <Eigen/Dense>

using namespace Eigen;

namespace RDKit {
namespace Descriptors {
namespace ANI {

//! Calculates the value a continuous smoothening function for a distance such
//! that values
// greater than the cutoff give 0
/*!
  \param distances A 2 dimensional array of pairwise distances
  \param cutoff    A double value signifying cutoff distance

  \return 2 dimensional array containing corresponding values computed by cutoff
  function
*/
ArrayXXd CosineCutoff(ArrayXXd distances, double cutoff) {
  // Cosine cutoff function assuming all distances are less than the cutoff
  PRECONDITION((distances <= cutoff).count() == distances.size(),
               "All distances must be less than the cutoff");
  return 0.5 * (distances * (M_PI / cutoff)).cos() + 0.5;
}

VectorXi GenerateSpeciesVector(const ROMol &mol) {
  // Generate atom species vector as mentioned in torchani
  // H : 0
  // C : 1
  // N : 2
  // O : 3
  // All other atoms : -1
  auto numAtoms = mol.getNumAtoms();
  VectorXi species(numAtoms);

  for (unsigned int i = 0; i < numAtoms; i++) {
    auto atom = mol.getAtomWithIdx(i);

    switch (atom->getAtomicNum()) {
      case 1:
        species[i] = 0;
        break;
      case 6:
        species[i] = 1;
        break;
      case 7:
        species[i] = 2;
        break;
      case 8:
        species[i] = 3;
        break;
      default:
        species[i] = -1;
    }
  }

  return species;
}

//! Constructs a vector with values of another vector at specified indices along
//! given dimension
/*!
  \param vector1    Matrix in which values are to be stored
  \param vector2    Matrix from which values are to be taken
  \param index      Array which specifies indices of vector2
  \param dim        dimension along which indices are to be picked

  \return Matrix containing values at positions specified by index in vector2
*/
template <typename Derived>
void IndexSelect(ArrayBase<Derived> *vector1, ArrayBase<Derived> *vector2,
                 ArrayXi &index, unsigned int dim) {
  PRECONDITION(dim == 0 || dim == 1,
               "Only values 0 and 1 are accepted for dim");
  for (auto i = 0; i < index.size(); i++) {
    switch (dim) {
      case 0:
        vector1->row(i) = vector2->row(index(i));
        break;
      case 1:
        vector1->col(i) = vector2->col(index(i));
        break;
      default:
        throw ValueErrorException("Value of dim must be 0 or 1");
    }
  }
}

//! Computes pairs of atoms that are neighbors bypassing duplication to make
//! calculation faster
/*!
  \param coordinates  A matrix of size atoms * 3 containing coordinates of each
  atom
  \param species      A vector of size atoms containing mapping from atom
  index to encoding
  \param cutoff       Maximum distance within which 2 atoms
  are considered to be neighbours
  \param atomIndex12  Array in which each column represents pairs of atoms

  \return 2 dimensional array with 2 rows with each column corresponding to a
  pair of atoms which are neighbours
*/
void NeighborPairs(ArrayXXd *coordinates, VectorXi *species, double cutoff,
                   unsigned int numAtoms, ArrayXi *atomIndex12) {
  PRECONDITION(coordinates->rows() == numAtoms,
               "Number of coordinate vectors must be same as number of atoms");
  PRECONDITION(species->size() == numAtoms,
               "Size of species vector must be same as number of atoms");

  // Find atoms which are not H, C, N or O
  auto paddingMask = species->array() == -1;
  unsigned int cols = 0;
  auto numPairs = numAtoms * (numAtoms - 1) / 2;

  // Each column contains pair of indices of the upper
  // traingular matrix of size numAtoms
  MatrixXi upperTriag(2, numPairs);
  for (unsigned int i = 0; i < numAtoms; i++) {
    for (unsigned int j = i + 1; j < numAtoms; j++) {
      upperTriag.col(cols) << i, j;
      cols++;
    }
  }

  // Flattened previously mentioned matrix with indices
  // Example :  (0, 0, 1) -> (0, 0, 1, 1, 2, 2)
  //            (1, 2, 2)
  ArrayXi upperTriagFlattened(numPairs * 2);
  unsigned int index = 0;
  for (auto i = 0; i < upperTriag.rows(); i++) {
    for (auto j = 0; j < upperTriag.cols(); j++) {
      upperTriagFlattened(index) = upperTriag(i, j);
      index++;
    }
  }

  // Select indices in upperTriagFlattened from coordinates
  ArrayXXd pairCoordinates(numPairs * 2, 3);
  IndexSelect(&pairCoordinates, coordinates, upperTriagFlattened, 0);

  // Find vector and distances between each pair of atoms
  ArrayXXd distances(numPairs, 3);
  for (unsigned int i = 0; i < numPairs; i++) {
    distances.row(i) =
        pairCoordinates.row(i) - pairCoordinates.row(i + numPairs);
  }

  auto distanceNorm = distances.matrix().rowwise().norm().array();

  // Create Mask for atoms which are not H, C, N or O
  // In the mask 0 if atom is H, C, N or O and 1 otherwise
  ArrayXXi pairPaddedMask(numPairs * 2, 1);
  for (auto i = 0; i < upperTriagFlattened.size(); i++) {
    pairPaddedMask(i, 0) = paddingMask(upperTriagFlattened(i), 0);
  }

  ArrayXd dist(distanceNorm.size());

  // Wherever mask is 1, set distance as infinity
  for (auto i = 0; i < distanceNorm.size(); i++) {
    if (pairPaddedMask(i, 0) == 1) {
      dist(i) = INFINITY;
    } else {
      dist(i) = distanceNorm(i);
    }
  }

  auto x = dist.array() <= cutoff;

  // Store atom pairs distance between which is less than cutoff
  std::vector<int> indices;
  std::vector<std::pair<int, int>> atomIndex12_vec;

  for (auto i = 0; i < x.size(); i++) {
    if (x(i) == 1) {
      atomIndex12_vec.push_back(
          std::make_pair(upperTriag(0, i), upperTriag(1, i)));
    }
  }

  ArrayXi atomIndex12Array(atomIndex12_vec.size() * 2);
  atomIndex12->resize(atomIndex12_vec.size() * 2);
  index = 0;
  for (auto i : atomIndex12_vec) {
    (*atomIndex12)(index) = i.first;
    index++;
  }
  for (auto i : atomIndex12_vec) {
    (*atomIndex12)(index) = i.second;
    index++;
  }
}

//! Computes radial terms of the torchANI style atom features
/*!
  \param cutoff     Maximum distance between 2 atoms to show if they contribute
  to each other's environments 
  \param distances  Distances between pairs of
  atoms which are in each other's neighbourhoods 
  \return Radial terms according
  to each pair of distances in the molecule calculated using hard coded
  parameters
*/
ArrayXXd RadialTerms(double cutoff, ArrayXXd distances) {
  // Find cutoff factor for each pair of atoms which lie in each other's
  // neghborhoods
  // All the constants were determined in torchANI and have been taken from
  // there
  auto fc = CosineCutoff(distances, cutoff);
  // Different values for means of the gaussian symmetry functions
  ArrayXd ShfR(16);
  ShfR << 0.9, 1.16875, 1.4375, 1.70625, 1.975, 2.24375, 2.5125, 2.78125, 3.05,
      3.31875, 3.5875, 3.85625, 4.1250, 4.39375, 4.6625, 4.93125;
  // Variance terms for the gaussian symmetry functions
  double EtaR = 16;

  // Size of ret is
  // distances.rows() * (number of means * number of variance terms)
  ArrayXXd ret(distances.rows(), 16);
  for (auto i = 0; i < distances.rows(); i++) {
    auto intermediate =
        0.25 * ((ShfR - distances(i)).pow(2) * EtaR * -1).exp() * fc(i);
    ret.row(i) = intermediate;
  }
  return ret;
}

//! Computes angular terms of the torchANI style atom features
/*!
  \param cutoff     Maximum distance between 2 atoms to show if they contribute
  to each other's environments 
  \param vector12   Pairs of vectors generated by a
  triplet of 3 atoms which are in each other's neighbourhoods 
  \return Angular
  terms according to each pair of distances in the molecule calculated using
  hard coded parameters
*/
ArrayXXd AngularTerms(double cutoff, ArrayXXd vectors12) {
  // All the constants were determined in torchANI and have been taken from
  // there
  // Angle wise shift in the trigonometric term of the angular symmetry function
  ArrayXd ShfZ(8);
  ShfZ << 0.19634954, 0.58904862, 0.98174770, 1.3744468, 1.7671459, 2.1598449,
      2.5525440, 2.9452431;
  ArrayXd ShfA(4);
  // distance wise shifts in the distance term of the angular symmetry function
  ShfA << 0.90, 1.55, 2.20, 2.85;
  double zeta = 32;
  double etaA = 8;

  auto distances12 = vectors12.matrix().rowwise().norm().array();

  // Each triplet gives one angle formed by 2 vectors. The angle is found by
  // taking dot product of the 2 vectors
  ArrayXXd cosineAngles(vectors12.rows() / 2, 1);
  for (auto i = 0; i < vectors12.rows() / 2; i++) {
    cosineAngles(i, 0) = vectors12.matrix().row(i).dot(
        vectors12.matrix().row(i + vectors12.rows() / 2));
    cosineAngles(i, 0) =
        0.95 * cosineAngles(i, 0) /
        (vectors12.matrix().row(i).norm() *
         vectors12.matrix().row(i + vectors12.rows() / 2).norm());
  }
  auto angles = cosineAngles.acos();
  auto fcj12 = CosineCutoff(distances12, cutoff);

  // Angle dependent factors for the angular symmetry functions
  ArrayXXd factor1(angles.rows(), 8);
  for (auto i = 0; i < angles.rows(); i++) {
    factor1.row(i) =
        (((-1 * (ShfZ.rowwise() - angles.row(i)).array()).cos().array() + 1)
             .array() /
         2)
            .array()
            .pow(zeta);
  }

  // Distance dependent factors for the angular symmetry functions from both
  // vectors given by the triplet
  ArrayXXd distance12sum(distances12.rows() / 2, 1);

  for (auto i = 0; i < distances12.rows() / 2; i++) {
    distance12sum(i, 0) =
        distances12(i, 0) + distances12(i + distances12.rows() / 2, 0);
  }

  ArrayXXd factor2(distance12sum.rows(), 4);
  for (auto i = 0; i < distance12sum.rows(); i++) {
    factor2.row(i) =
        ((ShfA.rowwise() - (distance12sum.array() / 2).row(i)).pow(2).array() *
         -etaA)
            .exp();
  }

  // cutoff terms from both vectors of the triplet
  ArrayXXd fcj12prod(fcj12.rows() / 2, 1);
  for (auto i = 0; i < fcj12.rows() / 2; i++) {
    fcj12prod(i, 0) = fcj12(i, 0) * fcj12(i + fcj12.rows() / 2, 0);
  }

  ArrayXXd ret(fcj12prod.rows(), 32);
  for (auto i = 0; i < ret.rows(); i++) {
    unsigned int idx = 0;
    for (auto j = 0; j < 8; j++) {
      for (auto k = 0; k < 4; k++) {
        ret(i, idx) = 2 * factor1(i, j) * factor2(i, k) * fcj12prod(i, 0);
        idx++;
      }
    }
  }
  return ret;
}

std::vector<int> cumsum(std::vector<int> count, bool fromZero) {
  std::vector<int> cumulativeSum;
  if (fromZero == true) {
    cumulativeSum.push_back(0);
  } else {
    cumulativeSum.push_back(count[0]);
  }
  unsigned int index = 1;
  for (size_t i = 0 + (unsigned int)(!fromZero); i < count.size() - 1; i++) {
    cumulativeSum.push_back(cumulativeSum[index - 1] + count[i]);
    index++;
  }

  return cumulativeSum;
}

//! Calculates triplets of atoms according to pairs of atoms close to each other
/*!
  \param atomIndex12Angular   Pairs of atoms close to each other according to
  defined cutoff
  \param tripletInfo          pair of a vector containing indices of centrals atoms and Matrix
  containing pairs of their neighbours

  \return pair of a vector containing indices of centrals atoms and Matrix
  containing pairs of their neighbours

  \verbatim
    Input: indices for pairs of atoms that are close to each other.
    each pair only appear once, i.e. only one of the pairs (1, 2) and
    (2, 1) exists.

    Output: indices for all central atoms and it pairs of neighbors. For
    example, if input has pair (0, 1), (0, 2), (0, 3), (0, 4), (1, 2),
    (1, 3), (1, 4), (2, 3), (2, 4), (3, 4), then the output would have
    central atom 0, 1, 2, 3, 4 and for cental atom 0, its pairs of neighbors
    are (1, 2), (1, 3), (1, 4), (2, 3), (2, 4), (3, 4)
  \endverbatim
*/
void TripleByMolecules(ArrayXXi *atomIndex12Angular,
                       std::pair<std::vector<int>, ArrayXXi> *tripletInfo) {
  // atomIndex12Angular is flattened and sorted and we keep track of initial
  // indices so that actual pairs can be calculated back later
  std::vector<std::pair<int, int>> atomIndex12AngularFlattened;
  auto index = 0;
  for (auto i = 0; i < atomIndex12Angular->rows(); i++) {
    for (auto j = 0; j < atomIndex12Angular->cols(); j++) {
      atomIndex12AngularFlattened.push_back(
          std::make_pair((*atomIndex12Angular)(i, j), index));
      index++;
    }
  }
  std::stable_sort(atomIndex12AngularFlattened.begin(),
                   atomIndex12AngularFlattened.end());
  std::vector<int> revIndices, sortedAi;
  for (auto i : atomIndex12AngularFlattened) {
    revIndices.push_back(i.second);
    sortedAi.push_back(i.first);
  }

  // Find unique keys
  std::vector<int> uniqueResults(sortedAi.size());

  auto ip =
      std::unique_copy(sortedAi.begin(), sortedAi.end(), uniqueResults.begin());
  uniqueResults.resize(std::distance(uniqueResults.begin(), ip));

  // Number of occurrences of each unique key
  std::vector<int> counts(uniqueResults.size()),
      pairSizes(uniqueResults.size());
  for (size_t i = 0; i < uniqueResults.size(); i++) {
    counts[i] = std::count(sortedAi.begin(), sortedAi.end(), uniqueResults[i]);
    pairSizes[i] = counts[i] * (counts[i] - 1) / 2;
  }
  // Compute vector of central atom indices
  std::vector<int> pairIndices;

  for (size_t i = 0; i < pairSizes.size(); i++) {
    auto j = pairSizes[i];
    while (j--) {
      pairIndices.push_back(i);
    }
  }

  for (size_t i = 0; i < pairIndices.size(); i++) {
    tripletInfo->first.push_back(uniqueResults[pairIndices[i]]);
  }

  // do local combinations within unique key, assuming sorted
  int m;
  if (counts.size() > 0) {
    m = *std::max_element(counts.begin(), counts.end());
  } else {
    m = 0;
  }

  auto n = pairSizes.size();
  ArrayXXi lowerTriang(2, m * (m - 1) / 2);
  ArrayXXi intraPairIndices(2 * n, m * (m - 1) / 2);
  index = 0;

  for (auto i = 1; i < m; i++) {
    for (auto j = 0; j < i; j++) {
      lowerTriang.col(index) << i, j;
      index++;
    }
  }
  index = 0;
  for (auto i = 0; i < lowerTriang.rows(); i++) {
    auto j = n;
    while (j--) {
      intraPairIndices.row(index) << lowerTriang.row(i);
      index++;
    }
  }

  ArrayXXi mask(1, pairSizes.size() * lowerTriang.cols());
  index = 0;
  for (size_t i = 0; i < pairSizes.size(); i++) {
    for (auto j = 0; j < lowerTriang.cols(); j++) {
      mask(0, index) = pairSizes[i] > j;
      index++;
    }
  }

  ArrayXXi intraPairIndicesFlattened(2, n * m * (m - 1) / 2);
  if (intraPairIndices.rows() != 0 && intraPairIndices.cols() != 0) {
    index = 0;
    for (auto i = 0; i < intraPairIndices.rows() / 2; i++) {
      for (auto j = 0; j < m * (m - 1) / 2; j++) {
        intraPairIndicesFlattened(0, index + j) = intraPairIndices(i, j);
      }
      index += (m * (m - 1) / 2);
    }
    index = 0;

    for (auto i = intraPairIndices.rows() / 2; i < intraPairIndices.rows();
         i++) {
      for (auto j = 0; j < m * (m - 1) / 2; j++) {
        intraPairIndicesFlattened(1, index + j) = intraPairIndices(i, j);
      }
      index += (m * (m - 1) / 2);
    }
  }
  ArrayXXi sortedLocalIndex12(2, (mask.array() == 1).count());
  index = 0;
  for (auto i = 0; i < mask.size(); i++) {
    if (mask(0, i) == 1) {
      sortedLocalIndex12.col(index) << intraPairIndicesFlattened.col(i);
      index++;
    }
  }

  auto cumsumCount = cumsum(counts, true);

  VectorXi extraLocalIndex12(pairIndices.size());
  index = 0;
  for (auto i : pairIndices) {
    extraLocalIndex12(index) = cumsumCount[i];
    index++;
  }

  sortedLocalIndex12 =
      (sortedLocalIndex12.matrix().rowwise() + extraLocalIndex12.transpose())
          .array();

  // unsort from last part
  ArrayXXi localIndex12(2, sortedLocalIndex12.cols());
  tripletInfo->second.resize(2, sortedLocalIndex12.cols());
  for (auto j = 0; j < sortedLocalIndex12.cols(); j++) {
    tripletInfo->second(0, j) = revIndices[sortedLocalIndex12(0, j)];
    tripletInfo->second(1, j) = revIndices[sortedLocalIndex12(1, j)];
  }
}

ArrayXXi TriuIndex(unsigned int numSpecies) {
  std::vector<int> species1, species2, pairIndex;

  for (unsigned int i = 0; i < numSpecies; i++) {
    for (unsigned int j = i; j < numSpecies; j++) {
      species1.push_back(i);
      species2.push_back(j);
    }
    pairIndex.push_back(i);
  }
  ArrayXXi ret(numSpecies, numSpecies);
  unsigned int index1 = 0;

  for (size_t i = 0; i < species1.size(); i++) {
    ret(species1[i], species2[i]) = index1;
    ret(species2[i], species1[i]) = index1;
    index1++;
  }

  return ret;
}

//! Accumulate the elements of a Matrix into another Matrix by adding to the
//! indices in the order given in index.
/*!
  \param vector1    Matrix to which values are to be added
  \param vector2    Matrix from which values are to be added
  \param index      Indices in order of which values are added
  \param multi      Number of pairs to be considered
  \param numAtoms   Number of atoms in the molecules

  \return Matrix containing accumulated elements of vector2 into vector1
  according to order given in index

  \verbatim
    Index[i] == j, then the ith row of vector2 is added to the jth row of
  vector1
  \endverbatim
*/
ArrayXXd IndexAdd(ArrayXXd vector1, ArrayXXd vector2, ArrayXXi index,
                  unsigned int multi, unsigned int numAtoms) {
  PRECONDITION(vector1.rows() == multi * numAtoms, "Too few rows in vector1");
  PRECONDITION(vector2.rows() == index.rows(), "Too few rows in vector2");
  for (auto idxCol = 0; idxCol < index.cols(); idxCol++) {
    for (auto i = 0; i < index.rows(); i++) {
      for (unsigned int j = 0; j < multi * numAtoms; j++) {
        if (index(i, idxCol) == (int)j) {
          vector1.row(j) += vector2.row(i);
        }
      }
    }
  }
  return vector1;
}

<<<<<<< HEAD
ArrayXXd AtomicEnvironmentVector(double *pos, VectorXi species, unsigned int numAtoms) {
  ArrayXXd coordinates(numAtoms, 3);
  unsigned int pos_index = 0;
  for (auto i = 0; i < numAtoms; i++) {
    coordinates.row(i) << pos[pos_index], pos[pos_index + 1], pos[pos_index + 2];
    pos_index += 3;
=======
ArrayXXd AtomicEnvironmentVector(double *pos, VectorXi &species,
                                 unsigned int numAtoms) {
  PRECONDITION(species.size() == numAtoms,
               "Species encoding for each atom is required");
  ArrayXXd coordinates(numAtoms, 3);
  for (unsigned int i = 0; i < numAtoms; i++) {
    coordinates.row(i) << pos[3 * i], pos[3 * i + 1], pos[3 * i + 2];
>>>>>>> 15387c9d
  }
  // Fetch pairs of atoms which are neigbours which lie within the cutoff
  // distance 5.2 Angstroms. The constant was obtained by authors of torchANI
  ArrayXi atomIndex12;
  NeighborPairs(&coordinates, &species, 5.2, numAtoms, &atomIndex12);
  ArrayXXd selectedCoordinates(atomIndex12.rows(), 3);
  IndexSelect(&selectedCoordinates, &coordinates, atomIndex12, 0);

  // Vectors between pairs of atoms that lie in each other's neighborhoods
  unsigned int pairs = selectedCoordinates.rows() / 2;
  ArrayXXd vec(pairs, 3);
  for (unsigned int i = 0; i < pairs; i++) {
    vec.row(i) =
        selectedCoordinates.row(i) - selectedCoordinates.row(i + pairs);
  }

  auto distances = vec.matrix().rowwise().norm().array();
  ArrayXXi species12(2, pairs);
  ArrayXXi species12Flipped(2, pairs);
  ArrayXXi atomIndex12Unflattened(2, pairs);
  for (unsigned int i = 0; i < pairs; i++) {
    species12(0, i) = species(atomIndex12(i));
    species12(1, i) = species(atomIndex12(i + pairs));

    species12Flipped(1, i) = species(atomIndex12(i));
    species12Flipped(0, i) = species(atomIndex12(i + pairs));

    atomIndex12Unflattened(0, i) = atomIndex12(i);
    atomIndex12Unflattened(1, i) = atomIndex12(i + pairs);
  }

  // Obtain indices to use for constructing final radial aev
  // The constant 4 comes from the fact that each atom will have 4 kinds of
  // interactions. For Example, for H it is HC, HO, HN and HX where X is any
  // other atom
  auto index12 = atomIndex12Unflattened * 4 + species12Flipped;

  auto RadialTerms_ = RadialTerms(5.2, distances);

  ArrayXXd radialAEV = ArrayXXd::Zero(4 * numAtoms, 16);

  radialAEV =
      IndexAdd(radialAEV, RadialTerms_, index12.transpose(), 4, numAtoms);

  // Each atom finally has a total of 64 radial terms
  ArrayXXd finalRadialAEV(numAtoms, 64);
  unsigned int atomIdx = 0;
  for (auto i = 0; i < radialAEV.rows(); i += 4) {
    finalRadialAEV.row(atomIdx) << radialAEV.row(i), radialAEV.row(i + 1),
        radialAEV.row(i + 2), radialAEV.row(i + 3);
    atomIdx++;
  }

  // Distance cutoff for angular terms is smaller  than for radial terms, so we
  // construct a smaller neighbor list. The authors of torchANI found that the
  // cutoff 3.5 gave best results
  ArrayXi evenCloserIndices((distances.array() <= 3.5).count());
  unsigned int idx = 0;
  for (auto i = 0; i < distances.size(); i++) {
    if (distances(i) <= 3.5) {
      evenCloserIndices(idx) = i;
      idx++;
    }
  }

  // Angular Terms
  // Construct all the previously mentioned neighbor pair information for the
  // smaller neighbor list
  ArrayXXi species12Angular(2, evenCloserIndices.size());
  ArrayXXi atomIndex12Angular(2, evenCloserIndices.size());

  ArrayXXd vecAngular(evenCloserIndices.size(), 3);

  IndexSelect(&species12Angular, &species12, evenCloserIndices, 1);
  IndexSelect(&atomIndex12Angular, &atomIndex12Unflattened, evenCloserIndices,
              1);
  IndexSelect(&vecAngular, &vec, evenCloserIndices, 0);

  auto n = evenCloserIndices.size();

  // Find Triplets for which angular terms are to be found
  // TripleByMolecules returns an array of central atoms and the corresponding
  // pair of atoms in an STL pair
  std::pair<std::vector<int>, ArrayXXi> tripletInfo;
  TripleByMolecules(&atomIndex12Angular, &tripletInfo);
  auto pairIndex12 = tripletInfo.second;
  auto centralAtomIndex = tripletInfo.first;
  ArrayXXi sign12(2, pairIndex12.cols());

  // compute mapping between representation of central-other to pair
  for (auto i = 0; i < pairIndex12.rows(); i++) {
    for (auto j = 0; j < pairIndex12.cols(); j++) {
      if (pairIndex12(i, j) < n) {
        sign12(i, j) = 1;
      } else {
        sign12(i, j) = -1;
      }
    }
  }

  n = atomIndex12Angular.cols();

  // pairIndex12 = pairindex12 % n
  auto localIndex = pairIndex12.cast<int>();

  pairIndex12 =
      (localIndex.array() - (localIndex.array() / n).array() * n).array();

  ArrayXi pairIndex12Flattened(2 * pairIndex12.cols());
  idx = 0;
  for (auto i = 0; i < pairIndex12.rows(); i++) {
    for (auto j = 0; j < pairIndex12.cols(); j++) {
      pairIndex12Flattened(idx) = pairIndex12(i, j);
      idx++;
    }
  }

  ArrayXXd vecFlattened(pairIndex12Flattened.size(), 3);
  IndexSelect(&vecFlattened, &vecAngular, pairIndex12Flattened, 0);

  ArrayXXd vec12(vecFlattened.rows(), 3);
  for (auto i = 0; i < vecFlattened.rows() / 2; i++) {
    vec12.row(i) = vecFlattened.row(i) * sign12(0, i);
  }

  for (auto i = vecFlattened.rows() / 2; i < vecFlattened.rows(); i++) {
    vec12.row(i) = vecFlattened.row(i) * sign12(1, i - vecFlattened.rows() / 2);
  }

  auto AngularTerms_ = AngularTerms(3.5, vec12);

  ArrayXXi centralAtomIndexArr(centralAtomIndex.size(), 1);

  for (size_t i = 0; i < centralAtomIndex.size(); i++) {
    centralAtomIndexArr.row(i) << centralAtomIndex[i];
  }

  ArrayXXi species12Small1(2, pairIndex12.cols());
  ArrayXXi species12Small2(2, pairIndex12.cols());

  for (auto i = 0; i < pairIndex12.rows(); i++) {
    for (auto j = 0; j < pairIndex12.cols(); j++) {
      species12Small1(i, j) = species12Angular(0, pairIndex12(i, j));
    }
  }

  for (auto i = 0; i < pairIndex12.rows(); i++) {
    for (auto j = 0; j < pairIndex12.cols(); j++) {
      species12Small2(i, j) = species12Angular(1, pairIndex12(i, j));
    }
  }

  ArrayXXi species12_(sign12.rows(), sign12.cols());

  for (auto i = 0; i < sign12.rows(); i++) {
    for (auto j = 0; j < sign12.cols(); j++) {
      if (sign12(i, j) == 1) {
        species12_(i, j) = species12Small2(i, j);
      } else {
        species12_(i, j) = species12Small1(i, j);
      }
    }
  }

  ArrayXXi index(species12_.cols(), 1);
  auto triuIndices = TriuIndex(4);

  for (auto i = 0; i < species12_.cols(); i++) {
    index.row(i) = triuIndices(species12_(0, i), species12_(1, i));
  }
  // The constant 10 comes from 10 pairs that can be formed
  index = index + (centralAtomIndexArr.array() * 10).array();

  ArrayXXd angularAEV = ArrayXXd::Zero(10 * numAtoms, 32);
  angularAEV = IndexAdd(angularAEV, AngularTerms_, index, 10, numAtoms);

  ArrayXXd finalAngularAEV(numAtoms, 320);
  atomIdx = 0;
  for (auto i = 0; i < angularAEV.rows(); i += 10) {
    finalAngularAEV.row(atomIdx) << angularAEV.row(i), angularAEV.row(i + 1),
        angularAEV.row(i + 2), angularAEV.row(i + 3);
    angularAEV.row(i + 4), angularAEV.row(i + 5);
    angularAEV.row(i + 6), angularAEV.row(i + 7);
    angularAEV.row(i + 8), angularAEV.row(i + 9);
    atomIdx++;
  }

  ArrayXXd finalAEV(finalRadialAEV.rows(),
                    finalRadialAEV.cols() + finalAngularAEV.cols());
  finalAEV << finalRadialAEV, finalAngularAEV;

  return finalAEV;

}

ArrayXXd AtomicEnvironmentVector(const ROMol &mol, int confId) {
  PRECONDITION(mol.getNumConformers() >= 1, "molecule has no conformers");

  auto numAtoms = mol.getNumAtoms();

  const auto conf = mol.getConformer(confId);

  ArrayXXd coordinates(numAtoms, 3);
  auto species = GenerateSpeciesVector(mol);
  double *pos;
  pos = new double[3 * numAtoms];
  unsigned pos_index = 0;
  for (unsigned int i = 0; i < numAtoms; i++) {
    auto atom = conf.getAtomPos(i);
    pos[pos_index] = atom.x;
    pos[pos_index + 1] = atom.y;
    pos[pos_index + 2] = atom.z;
    pos_index += 3;
  }

  auto aev = AtomicEnvironmentVector(pos, species, numAtoms);
  return aev;
}

ArrayXXd AtomicEnvironmentVector(const ROMol &mol, int confId) {
  PRECONDITION(mol.getNumConformers() >= 1, "molecule has no conformers");

  auto numAtoms = mol.getNumAtoms();

  const auto conf = mol.getConformer(confId);

  ArrayXXd coordinates(numAtoms, 3);
  auto species = GenerateSpeciesVector(mol);
  double *pos;
  pos = new double[3 * numAtoms];
  for (unsigned int i = 0; i < numAtoms; i++) {
    auto atom = conf.getAtomPos(i);
    pos[3 * i] = atom.x;
    pos[3 * i + 1] = atom.y;
    pos[3 * i + 2] = atom.z;
  }

  return AtomicEnvironmentVector(pos, species, numAtoms);
}
}  // namespace ANI
}  // namespace Descriptors
}  // namespace RDKit<|MERGE_RESOLUTION|>--- conflicted
+++ resolved
@@ -552,14 +552,6 @@
   return vector1;
 }
 
-<<<<<<< HEAD
-ArrayXXd AtomicEnvironmentVector(double *pos, VectorXi species, unsigned int numAtoms) {
-  ArrayXXd coordinates(numAtoms, 3);
-  unsigned int pos_index = 0;
-  for (auto i = 0; i < numAtoms; i++) {
-    coordinates.row(i) << pos[pos_index], pos[pos_index + 1], pos[pos_index + 2];
-    pos_index += 3;
-=======
 ArrayXXd AtomicEnvironmentVector(double *pos, VectorXi &species,
                                  unsigned int numAtoms) {
   PRECONDITION(species.size() == numAtoms,
@@ -567,7 +559,6 @@
   ArrayXXd coordinates(numAtoms, 3);
   for (unsigned int i = 0; i < numAtoms; i++) {
     coordinates.row(i) << pos[3 * i], pos[3 * i + 1], pos[3 * i + 2];
->>>>>>> 15387c9d
   }
   // Fetch pairs of atoms which are neigbours which lie within the cutoff
   // distance 5.2 Angstroms. The constant was obtained by authors of torchANI
@@ -774,30 +765,6 @@
   auto species = GenerateSpeciesVector(mol);
   double *pos;
   pos = new double[3 * numAtoms];
-  unsigned pos_index = 0;
-  for (unsigned int i = 0; i < numAtoms; i++) {
-    auto atom = conf.getAtomPos(i);
-    pos[pos_index] = atom.x;
-    pos[pos_index + 1] = atom.y;
-    pos[pos_index + 2] = atom.z;
-    pos_index += 3;
-  }
-
-  auto aev = AtomicEnvironmentVector(pos, species, numAtoms);
-  return aev;
-}
-
-ArrayXXd AtomicEnvironmentVector(const ROMol &mol, int confId) {
-  PRECONDITION(mol.getNumConformers() >= 1, "molecule has no conformers");
-
-  auto numAtoms = mol.getNumAtoms();
-
-  const auto conf = mol.getConformer(confId);
-
-  ArrayXXd coordinates(numAtoms, 3);
-  auto species = GenerateSpeciesVector(mol);
-  double *pos;
-  pos = new double[3 * numAtoms];
   for (unsigned int i = 0; i < numAtoms; i++) {
     auto atom = conf.getAtomPos(i);
     pos[3 * i] = atom.x;
