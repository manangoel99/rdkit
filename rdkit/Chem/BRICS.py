#
#  Copyright (c) 2009, Novartis Institutes for BioMedical Research Inc.
#  All rights reserved.
#
# Redistribution and use in source and binary forms, with or without
# modification, are permitted provided that the following conditions are
# met:
#
#     * Redistributions of source code must retain the above copyright
#       notice, this list of conditions and the following disclaimer.
#     * Redistributions in binary form must reproduce the above
#       copyright notice, this list of conditions and the following
#       disclaimer in the documentation and/or other materials provided
#       with the distribution.
#     * Neither the name of Novartis Institutes for BioMedical Research Inc.
#       nor the names of its contributors may be used to endorse or promote
#       products derived from this software without specific prior written permission.
#
# THIS SOFTWARE IS PROVIDED BY THE COPYRIGHT HOLDERS AND CONTRIBUTORS
# "AS IS" AND ANY EXPRESS OR IMPLIED WARRANTIES, INCLUDING, BUT NOT
# LIMITED TO, THE IMPLIED WARRANTIES OF MERCHANTABILITY AND FITNESS FOR
# A PARTICULAR PURPOSE ARE DISCLAIMED. IN NO EVENT SHALL THE COPYRIGHT
# OWNER OR CONTRIBUTORS BE LIABLE FOR ANY DIRECT, INDIRECT, INCIDENTAL,
# SPECIAL, EXEMPLARY, OR CONSEQUENTIAL DAMAGES (INCLUDING, BUT NOT
# LIMITED TO, PROCUREMENT OF SUBSTITUTE GOODS OR SERVICES; LOSS OF USE,
# DATA, OR PROFITS; OR BUSINESS INTERRUPTION) HOWEVER CAUSED AND ON ANY
# THEORY OF LIABILITY, WHETHER IN CONTRACT, STRICT LIABILITY, OR TORT
# (INCLUDING NEGLIGENCE OR OTHERWISE) ARISING IN ANY WAY OUT OF THE USE
# OF THIS SOFTWARE, EVEN IF ADVISED OF THE POSSIBILITY OF SUCH DAMAGE.
#
# Created by Greg Landrum, Nov 2008
import random
import copy
""" Implementation of the BRICS algorithm from Degen et al. ChemMedChem *3* 1503-7 (2008)

"""
<<<<<<< HEAD

import sys, re, random
=======
import sys
import re
import random
>>>>>>> 704e041a
from rdkit import Chem
from rdkit.Chem import rdChemReactions as Reactions

# These are the definitions that will be applied to fragment molecules:
environs = {
  'L1': '[C;D3]([#0,#6,#7,#8])(=O)',
  #
  # After some discussion, the L2 definitions ("N.pl3" in the original
  # paper) have been removed and incorporated into a (almost) general
  # purpose amine definition in L5 ("N.sp3" in the paper).
  #
  # The problem is one of consistency.
  #    Based on the original definitions you should get the following
  #    fragmentations:
  #      C1CCCCC1NC(=O)C -> C1CCCCC1N[2*].[1*]C(=O)C
  #      c1ccccc1NC(=O)C -> c1ccccc1[16*].[2*]N[2*].[1*]C(=O)C
  #    This difference just didn't make sense to us. By switching to
  #    the unified definition we end up with:
  #      C1CCCCC1NC(=O)C -> C1CCCCC1[15*].[5*]N[5*].[1*]C(=O)C
  #      c1ccccc1NC(=O)C -> c1ccccc1[16*].[5*]N[5*].[1*]C(=O)C
  #
  # 'L2':'[N;!R;!D1;!$(N=*)]-;!@[#0,#6]',
  # this one turned out to be too tricky to define above, so we set it off
  # in its own definition:
  # 'L2a':'[N;D3;R;$(N(@[C;!$(C=*)])@[C;!$(C=*)])]',
  'L3': '[O;D2]-;!@[#0,#6,#1]',
  'L4': '[C;!D1;!$(C=*)]-;!@[#6]',
  # 'L5':'[N;!D1;!$(N*!-*);!$(N=*);!$(N-[!C;!#0])]-[#0,C]',
  'L5': '[N;!D1;!$(N=*);!$(N-[!#6;!#16;!#0;!#1]);!$([N;R]@[C;R]=O)]',
  'L6': '[C;D3;!R](=O)-;!@[#0,#6,#7,#8]',
  'L7a': '[C;D2,D3]-[#6]',
  'L7b': '[C;D2,D3]-[#6]',
  '#L8': '[C;!R;!D1]-;!@[#6]',
  'L8': '[C;!R;!D1;!$(C!-*)]',
  'L9': '[n;+0;$(n(:[c,n,o,s]):[c,n,o,s])]',
  'L10': '[N;R;$(N(@C(=O))@[C,N,O,S])]',
  'L11': '[S;D2](-;!@[#0,#6])',
  'L12': '[S;D4]([#6,#0])(=O)(=O)',
  'L13': '[C;$(C(-;@[C,N,O,S])-;@[N,O,S])]',
  'L14': '[c;$(c(:[c,n,o,s]):[n,o,s])]',
  'L14b': '[c;$(c(:[c,n,o,s]):[n,o,s])]',
  'L15': '[C;$(C(-;@C)-;@C)]',
  'L16': '[c;$(c(:c):c)]',
  'L16b': '[c;$(c(:c):c)]',
}
reactionDefs = (
  # L1
  [
    ('1', '3', '-'),
    ('1', '5', '-'),
    ('1', '10', '-'),
  ],

  # L3
  [
    ('3', '4', '-'),
    ('3', '13', '-'),
    ('3', '14', '-'),
    ('3', '15', '-'),
    ('3', '16', '-'),
  ],

  # L4
  [
    ('4', '5', '-'),
    ('4', '11', '-'),
  ],

  # L5
  [
    ('5', '12', '-'),
    ('5', '14', '-'),
    ('5', '16', '-'),
    ('5', '13', '-'),
    ('5', '15', '-'),
  ],

  # L6
  [
    ('6', '13', '-'),
    ('6', '14', '-'),
    ('6', '15', '-'),
    ('6', '16', '-'),
  ],

  # L7
  [
    ('7a', '7b', '='),
  ],

  # L8
  [
    ('8', '9', '-'),
    ('8', '10', '-'),
    ('8', '13', '-'),
    ('8', '14', '-'),
    ('8', '15', '-'),
    ('8', '16', '-'),
  ],

  # L9
  [
    ('9', '13', '-'),  # not in original paper
    ('9', '14', '-'),  # not in original paper
    ('9', '15', '-'),
    ('9', '16', '-'),
  ],

  # L10
  [
    ('10', '13', '-'),
    ('10', '14', '-'),
    ('10', '15', '-'),
    ('10', '16', '-'),
  ],

  # L11
  [
    ('11', '13', '-'),
    ('11', '14', '-'),
    ('11', '15', '-'),
    ('11', '16', '-'),
  ],

  # L12
  # none left

  # L13
  [
    ('13', '14', '-'),
    ('13', '15', '-'),
    ('13', '16', '-'),
  ],

  # L14
  [
    ('14', '14', '-'),  # not in original paper
    ('14', '15', '-'),
    ('14', '16', '-'),
  ],

  # L15
  [
    ('15', '16', '-'),
  ],

  # L16
  [
    ('16', '16', '-'),  # not in original paper
  ], )
smartsGps = copy.deepcopy(reactionDefs)
for gp in smartsGps:
    for j, defn in enumerate(gp):
        g1, g2, bnd = defn
        r1 = environs['L' + g1]
        r2 = environs['L' + g2]
        g1 = re.sub('[a-z,A-Z]', '', g1)
        g2 = re.sub('[a-z,A-Z]', '', g2)
        sma = '[$(%s):1]%s;!@[$(%s):2]>>[%s*]-[*:1].[%s*]-[*:2]' % (r1, bnd, r2, g1, g2)
        gp[j] = sma

for gp in smartsGps:
    for defn in gp:
        try:
            t = Reactions.ReactionFromSmarts(defn)
            t.Initialize()
        except Exception:
            print(defn)
            raise

environMatchers = {}
<<<<<<< HEAD
for env, sma in environs.items():
  environMatchers[env] = Chem.MolFromSmarts(sma)
=======
for env, sma in iteritems(environs):
    environMatchers[env] = Chem.MolFromSmarts(sma)
>>>>>>> 704e041a

bondMatchers = []
for i, compats in enumerate(reactionDefs):
    tmp = []
    for i1, i2, bType in compats:
        e1 = environs['L%s' % i1]
        e2 = environs['L%s' % i2]
        patt = '[$(%s)]%s;!@[$(%s)]' % (e1, bType, e2)
        patt = Chem.MolFromSmarts(patt)
        tmp.append((i1, i2, bType, patt))
    bondMatchers.append(tmp)

reactions = tuple([[Reactions.ReactionFromSmarts(y) for y in x] for x in smartsGps])
reverseReactions = []
for i, rxnSet in enumerate(smartsGps):
    for j, sma in enumerate(rxnSet):
        rs, ps = sma.split('>>')
        sma = '%s>>%s' % (ps, rs)
        rxn = Reactions.ReactionFromSmarts(sma)
        labels = re.findall(r'\[([0-9]+?)\*\]', ps)
        rxn._matchers = [Chem.MolFromSmiles('[%s*]' % x) for x in labels]
        reverseReactions.append(rxn)


def FindBRICSBonds(mol, randomizeOrder=False, silent=True):
<<<<<<< HEAD
  """ returns the bonds in a molecule that BRICS would cleave

  >>> from rdkit import Chem
  >>> m = Chem.MolFromSmiles('CCCOCC')
  >>> res = list(FindBRICSBonds(m))
  >>> res
  [((3, 2), ('3', '4')), ((3, 4), ('3', '4'))]

  a more complicated case:
  >>> m = Chem.MolFromSmiles('CCCOCCC(=O)c1ccccc1')
  >>> res = list(FindBRICSBonds(m))
  >>> res
  [((3, 2), ('3', '4')), ((3, 4), ('3', '4')), ((6, 8), ('6', '16'))]

  we can also randomize the order of the results:
  >>> random.seed(23)
  >>> res = list(FindBRICSBonds(m,randomizeOrder=True))
  >>> sorted(res)
  [((3, 2), ('3', '4')), ((3, 4), ('3', '4')), ((6, 8), ('6', '16'))]

  Note that this is a generator function :
  >>> res = FindBRICSBonds(m)
  >>> res
  <generator object ...>
  >>> next(res)
  ((3, 2), ('3', '4'))

  >>> m = Chem.MolFromSmiles('CC=CC')
  >>> res = list(FindBRICSBonds(m))
  >>> sorted(res)
  [((1, 2), ('7', '7'))]

  make sure we don't match ring bonds:
  >>> m = Chem.MolFromSmiles('O=C1NCCC1')
  >>> list(FindBRICSBonds(m))
  []

  another nice one, make sure environment 8 doesn't match something connected
  to a ring atom:
  >>> m = Chem.MolFromSmiles('CC1(C)CCCCC1')
  >>> list(FindBRICSBonds(m))
  []

  """
  letter = re.compile('[a-z,A-Z]')
  indices = list(range(len(bondMatchers)))
  bondsDone = set()
  if randomizeOrder:
    random.shuffle(indices, random=random.random)

  envMatches = {}
  for env, patt in environMatchers.items():
    envMatches[env] = mol.HasSubstructMatch(patt)
  for gpIdx in indices:
=======
    """ returns the bonds in a molecule that BRICS would cleave

    >>> from rdkit import Chem
    >>> m = Chem.MolFromSmiles('CCCOCC')
    >>> res = list(FindBRICSBonds(m))
    >>> res
    [((3, 2), ('3', '4')), ((3, 4), ('3', '4'))]

    a more complicated case:

    >>> m = Chem.MolFromSmiles('CCCOCCC(=O)c1ccccc1')
    >>> res = list(FindBRICSBonds(m))
    >>> res
    [((3, 2), ('3', '4')), ((3, 4), ('3', '4')), ((6, 8), ('6', '16'))]

    we can also randomize the order of the results:

    >>> random.seed(23)
    >>> res = list(FindBRICSBonds(m,randomizeOrder=True))
    >>> sorted(res)
    [((3, 2), ('3', '4')), ((3, 4), ('3', '4')), ((6, 8), ('6', '16'))]

    Note that this is a generator function :

    >>> res = FindBRICSBonds(m)
    >>> res
    <generator object ...>
    >>> next(res)
    ((3, 2), ('3', '4'))

    >>> m = Chem.MolFromSmiles('CC=CC')
    >>> res = list(FindBRICSBonds(m))
    >>> sorted(res)
    [((1, 2), ('7', '7'))]

    make sure we don't match ring bonds:

    >>> m = Chem.MolFromSmiles('O=C1NCCC1')
    >>> list(FindBRICSBonds(m))
    []

    another nice one, make sure environment 8 doesn't match something connected
    to a ring atom:

    >>> m = Chem.MolFromSmiles('CC1(C)CCCCC1')
    >>> list(FindBRICSBonds(m))
    []

    """
    letter = re.compile('[a-z,A-Z]')
    indices = list(range(len(bondMatchers)))
    bondsDone = set()
>>>>>>> 704e041a
    if randomizeOrder:
        random.shuffle(indices, random=random.random)

    envMatches = {}
    for env, patt in iteritems(environMatchers):
        envMatches[env] = mol.HasSubstructMatch(patt)
    for gpIdx in indices:
        if randomizeOrder:
            compats = bondMatchers[gpIdx][:]
            random.shuffle(compats, random=random.random)
        else:
            compats = bondMatchers[gpIdx]
        for i1, i2, bType, patt in compats:
            if not envMatches['L' + i1] or not envMatches['L' + i2]:
                continue
            matches = mol.GetSubstructMatches(patt)
            i1 = letter.sub('', i1)
            i2 = letter.sub('', i2)
            for match in matches:
                if match not in bondsDone and (match[1], match[0]) not in bondsDone:
                    bondsDone.add(match)
                    yield (((match[0], match[1]), (i1, i2)))


def BreakBRICSBonds(mol, bonds=None, sanitize=True, silent=True):
    """ breaks the BRICS bonds in a molecule and returns the results

    >>> from rdkit import Chem
    >>> m = Chem.MolFromSmiles('CCCOCC')
    >>> m2=BreakBRICSBonds(m)
    >>> Chem.MolToSmiles(m2,True)
    '[3*]O[3*].[4*]CC.[4*]CCC'

    a more complicated case:

    >>> m = Chem.MolFromSmiles('CCCOCCC(=O)c1ccccc1')
    >>> m2=BreakBRICSBonds(m)
    >>> Chem.MolToSmiles(m2,True)
    '[16*]c1ccccc1.[3*]O[3*].[4*]CCC.[4*]CCC([6*])=O'


    can also specify a limited set of bonds to work with:

    >>> m = Chem.MolFromSmiles('CCCOCC')
    >>> m2 = BreakBRICSBonds(m,[((3, 2), ('3', '4'))])
    >>> Chem.MolToSmiles(m2,True)
    '[3*]OCC.[4*]CCC'

    this can be used as an alternate approach for doing a BRICS decomposition by
    following BreakBRICSBonds with a call to Chem.GetMolFrags:

    >>> m = Chem.MolFromSmiles('CCCOCC')
    >>> m2=BreakBRICSBonds(m)
    >>> frags = Chem.GetMolFrags(m2,asMols=True)
    >>> [Chem.MolToSmiles(x,True) for x in frags]
    ['[4*]CCC', '[3*]O[3*]', '[4*]CC']

    """
    if not bonds:
        #bonds = FindBRICSBonds(mol)
        res = Chem.FragmentOnBRICSBonds(mol)
        if sanitize:
            Chem.SanitizeMol(res)
        return res
    eMol = Chem.EditableMol(mol)
    nAts = mol.GetNumAtoms()

    dummyPositions = []
    for indices, dummyTypes in bonds:
        ia, ib = indices
        obond = mol.GetBondBetweenAtoms(ia, ib)
        bondType = obond.GetBondType()
        eMol.RemoveBond(ia, ib)

        da, db = dummyTypes
        atoma = Chem.Atom(0)
        atoma.SetIsotope(int(da))
        atoma.SetNoImplicit(True)
        idxa = nAts
        nAts += 1
        eMol.AddAtom(atoma)
        eMol.AddBond(ia, idxa, bondType)

        atomb = Chem.Atom(0)
        atomb.SetIsotope(int(db))
        atomb.SetNoImplicit(True)
        idxb = nAts
        nAts += 1
        eMol.AddAtom(atomb)
        eMol.AddBond(ib, idxb, bondType)
        if mol.GetNumConformers():
            dummyPositions.append((idxa, ib))
            dummyPositions.append((idxb, ia))
    res = eMol.GetMol()
    if sanitize:
        Chem.SanitizeMol(res)
    if mol.GetNumConformers():
        for conf in mol.GetConformers():
            resConf = res.GetConformer(conf.GetId())
            for ia, pa in dummyPositions:
                resConf.SetAtomPosition(ia, conf.GetAtomPosition(pa))
    return res


def BRICSDecompose(mol, allNodes=None, minFragmentSize=1, onlyUseReactions=None, silent=True,
                   keepNonLeafNodes=False, singlePass=False, returnMols=False):
<<<<<<< HEAD
  """ returns the BRICS decomposition for a molecule

  >>> from rdkit import Chem
  >>> m = Chem.MolFromSmiles('CCCOCc1cc(c2ncccc2)ccc1')
  >>> res = list(BRICSDecompose(m))
  >>> sorted(res)
  ['[14*]c1ccccn1', '[16*]c1cccc([16*])c1', '[3*]O[3*]', '[4*]CCC', '[4*]C[8*]']

  >>> res = list(BRICSDecompose(m,returnMols=True))
  >>> res[0]
  <rdkit.Chem.rdchem.Mol object ...>
  >>> smis = [Chem.MolToSmiles(x,True) for x in res]
  >>> sorted(smis)
  ['[14*]c1ccccn1', '[16*]c1cccc([16*])c1', '[3*]O[3*]', '[4*]CCC', '[4*]C[8*]']

  nexavar, an example from the paper (corrected):
  >>> m = Chem.MolFromSmiles('CNC(=O)C1=NC=CC(OC2=CC=C(NC(=O)NC3=CC(=C(Cl)C=C3)C(F)(F)F)C=C2)=C1')
  >>> res = list(BRICSDecompose(m))
  >>> sorted(res)
  ['[1*]C([1*])=O', '[1*]C([6*])=O', '[14*]c1cc([16*])ccn1', '[16*]c1ccc(Cl)c([16*])c1', '[16*]c1ccc([16*])cc1', '[3*]O[3*]', '[5*]NC', '[5*]N[5*]', '[8*]C(F)(F)F']

  it's also possible to keep pieces that haven't been fully decomposed:
  >>> m = Chem.MolFromSmiles('CCCOCC')
  >>> res = list(BRICSDecompose(m,keepNonLeafNodes=True))
  >>> sorted(res)
  ['CCCOCC', '[3*]OCC', '[3*]OCCC', '[3*]O[3*]', '[4*]CC', '[4*]CCC']

  >>> m = Chem.MolFromSmiles('CCCOCc1cc(c2ncccc2)ccc1')
  >>> res = list(BRICSDecompose(m,keepNonLeafNodes=True))
  >>> sorted(res)
  ['CCCOCc1cccc(-c2ccccn2)c1', '[14*]c1ccccn1', '[16*]c1cccc(-c2ccccn2)c1', '[16*]c1cccc(COCCC)c1', '[16*]c1cccc([16*])c1', '[3*]OCCC', '[3*]OC[8*]', '[3*]OCc1cccc(-c2ccccn2)c1', '[3*]OCc1cccc([16*])c1', '[3*]O[3*]', '[4*]CCC', '[4*]C[8*]', '[4*]Cc1cccc(-c2ccccn2)c1', '[4*]Cc1cccc([16*])c1', '[8*]COCCC']

  or to only do a single pass of decomposition:
  >>> m = Chem.MolFromSmiles('CCCOCc1cc(c2ncccc2)ccc1')
  >>> res = list(BRICSDecompose(m,singlePass=True))
  >>> sorted(res)
  ['CCCOCc1cccc(-c2ccccn2)c1', '[14*]c1ccccn1', '[16*]c1cccc(-c2ccccn2)c1', '[16*]c1cccc(COCCC)c1', '[3*]OCCC', '[3*]OCc1cccc(-c2ccccn2)c1', '[4*]CCC', '[4*]Cc1cccc(-c2ccccn2)c1', '[8*]COCCC']

  setting a minimum size for the fragments:
  >>> m = Chem.MolFromSmiles('CCCOCC')
  >>> res = list(BRICSDecompose(m,keepNonLeafNodes=True,minFragmentSize=2))
  >>> sorted(res)
  ['CCCOCC', '[3*]OCC', '[3*]OCCC', '[4*]CC', '[4*]CCC']
  >>> m = Chem.MolFromSmiles('CCCOCC')
  >>> res = list(BRICSDecompose(m,keepNonLeafNodes=True,minFragmentSize=3))
  >>> sorted(res)
  ['CCCOCC', '[3*]OCC', '[4*]CCC']
  >>> res = list(BRICSDecompose(m,minFragmentSize=2))
  >>> sorted(res)
  ['[3*]OCC', '[3*]OCCC', '[4*]CC', '[4*]CCC']


  """
  global reactions
  mSmi = Chem.MolToSmiles(mol, 1)

  if allNodes is None:
    allNodes = set()

  if mSmi in allNodes:
    return set()

  activePool = {mSmi: mol}
  allNodes.add(mSmi)
  foundMols = {mSmi: mol}
  for gpIdx, reactionGp in enumerate(reactions):
    newPool = {}
    while activePool:
      matched = False
      nSmi = next(iter(activePool))
      mol = activePool.pop(nSmi)
      for rxnIdx, reaction in enumerate(reactionGp):
        if onlyUseReactions and (gpIdx, rxnIdx) not in onlyUseReactions:
          continue
        if not silent:
          print('--------')
          print(smartsGps[gpIdx][rxnIdx])
        ps = reaction.RunReactants((mol, ))
        if ps:
          if not silent:
            print(nSmi, '->', len(ps), 'products')
          for prodSeq in ps:
            seqOk = True
            # we want to disqualify small fragments, so sort the product sequence by size
            tSeq = [(prod.GetNumAtoms(onlyExplicit=True), idx) for idx, prod in enumerate(prodSeq)]
            tSeq.sort()
            for nats, idx in tSeq:
              prod = prodSeq[idx]
              try:
                Chem.SanitizeMol(prod)
              except Exception:
                continue
              pSmi = Chem.MolToSmiles(prod, 1)
              if minFragmentSize > 0:
                nDummies = pSmi.count('*')
                if nats - nDummies < minFragmentSize:
                  seqOk = False
                  break
              prod.pSmi = pSmi
            ts = [(x, prodSeq[y]) for x, y in tSeq]
            prodSeq = ts
            if seqOk:
              matched = True
              for nats, prod in prodSeq:
                pSmi = prod.pSmi
                #print('\t',nats,pSmi)
                if pSmi not in allNodes:
                  if not singlePass:
                    activePool[pSmi] = prod
                  allNodes.add(pSmi)
                  foundMols[pSmi] = prod
      if singlePass or keepNonLeafNodes or not matched:
        newPool[nSmi] = mol
    activePool = newPool
  if not (singlePass or keepNonLeafNodes):
    if not returnMols:
      res = set(activePool.keys())
=======
    """ returns the BRICS decomposition for a molecule

    >>> from rdkit import Chem
    >>> m = Chem.MolFromSmiles('CCCOCc1cc(c2ncccc2)ccc1')
    >>> res = list(BRICSDecompose(m))
    >>> sorted(res)
    ['[14*]c1ccccn1', '[16*]c1cccc([16*])c1', '[3*]O[3*]', '[4*]CCC', '[4*]C[8*]']

    >>> res = list(BRICSDecompose(m,returnMols=True))
    >>> res[0]
    <rdkit.Chem.rdchem.Mol object ...>
    >>> smis = [Chem.MolToSmiles(x,True) for x in res]
    >>> sorted(smis)
    ['[14*]c1ccccn1', '[16*]c1cccc([16*])c1', '[3*]O[3*]', '[4*]CCC', '[4*]C[8*]']

    nexavar, an example from the paper (corrected):

    >>> m = Chem.MolFromSmiles('CNC(=O)C1=NC=CC(OC2=CC=C(NC(=O)NC3=CC(=C(Cl)C=C3)C(F)(F)F)C=C2)=C1')
    >>> res = list(BRICSDecompose(m))
    >>> sorted(res)
    ['[1*]C([1*])=O', '[1*]C([6*])=O', '[14*]c1cc([16*])ccn1', '[16*]c1ccc(Cl)c([16*])c1', '[16*]c1ccc([16*])cc1', '[3*]O[3*]', '[5*]NC', '[5*]N[5*]', '[8*]C(F)(F)F']

    it's also possible to keep pieces that haven't been fully decomposed:

    >>> m = Chem.MolFromSmiles('CCCOCC')
    >>> res = list(BRICSDecompose(m,keepNonLeafNodes=True))
    >>> sorted(res)
    ['CCCOCC', '[3*]OCC', '[3*]OCCC', '[3*]O[3*]', '[4*]CC', '[4*]CCC']

    >>> m = Chem.MolFromSmiles('CCCOCc1cc(c2ncccc2)ccc1')
    >>> res = list(BRICSDecompose(m,keepNonLeafNodes=True))
    >>> sorted(res)
    ['CCCOCc1cccc(-c2ccccn2)c1', '[14*]c1ccccn1', '[16*]c1cccc(-c2ccccn2)c1', '[16*]c1cccc(COCCC)c1', '[16*]c1cccc([16*])c1', '[3*]OCCC', '[3*]OC[8*]', '[3*]OCc1cccc(-c2ccccn2)c1', '[3*]OCc1cccc([16*])c1', '[3*]O[3*]', '[4*]CCC', '[4*]C[8*]', '[4*]Cc1cccc(-c2ccccn2)c1', '[4*]Cc1cccc([16*])c1', '[8*]COCCC']

    or to only do a single pass of decomposition:

    >>> m = Chem.MolFromSmiles('CCCOCc1cc(c2ncccc2)ccc1')
    >>> res = list(BRICSDecompose(m,singlePass=True))
    >>> sorted(res)
    ['CCCOCc1cccc(-c2ccccn2)c1', '[14*]c1ccccn1', '[16*]c1cccc(-c2ccccn2)c1', '[16*]c1cccc(COCCC)c1', '[3*]OCCC', '[3*]OCc1cccc(-c2ccccn2)c1', '[4*]CCC', '[4*]Cc1cccc(-c2ccccn2)c1', '[8*]COCCC']

    setting a minimum size for the fragments:

    >>> m = Chem.MolFromSmiles('CCCOCC')
    >>> res = list(BRICSDecompose(m,keepNonLeafNodes=True,minFragmentSize=2))
    >>> sorted(res)
    ['CCCOCC', '[3*]OCC', '[3*]OCCC', '[4*]CC', '[4*]CCC']
    >>> m = Chem.MolFromSmiles('CCCOCC')
    >>> res = list(BRICSDecompose(m,keepNonLeafNodes=True,minFragmentSize=3))
    >>> sorted(res)
    ['CCCOCC', '[3*]OCC', '[4*]CCC']
    >>> res = list(BRICSDecompose(m,minFragmentSize=2))
    >>> sorted(res)
    ['[3*]OCC', '[3*]OCCC', '[4*]CC', '[4*]CCC']


    """
    global reactions
    mSmi = Chem.MolToSmiles(mol, 1)

    if allNodes is None:
        allNodes = set()

    if mSmi in allNodes:
        return set()

    activePool = {mSmi: mol}
    allNodes.add(mSmi)
    foundMols = {mSmi: mol}
    for gpIdx, reactionGp in enumerate(reactions):
        newPool = {}
        while activePool:
            matched = False
            nSmi = next(iterkeys(activePool))
            mol = activePool.pop(nSmi)
            for rxnIdx, reaction in enumerate(reactionGp):
                if onlyUseReactions and (gpIdx, rxnIdx) not in onlyUseReactions:
                    continue
                if not silent:
                    print('--------')
                    print(smartsGps[gpIdx][rxnIdx])
                ps = reaction.RunReactants((mol, ))
                if ps:
                    if not silent:
                        print(nSmi, '->', len(ps), 'products')
                    for prodSeq in ps:
                        seqOk = True
                        # we want to disqualify small fragments, so sort the product sequence by size
                        tSeq = [(prod.GetNumAtoms(onlyExplicit=True), idx)
                                for idx, prod in enumerate(prodSeq)]
                        tSeq.sort()
                        for nats, idx in tSeq:
                            prod = prodSeq[idx]
                            try:
                                Chem.SanitizeMol(prod)
                            except Exception:
                                continue
                            pSmi = Chem.MolToSmiles(prod, 1)
                            if minFragmentSize > 0:
                                nDummies = pSmi.count('*')
                                if nats - nDummies < minFragmentSize:
                                    seqOk = False
                                    break
                            prod.pSmi = pSmi
                        ts = [(x, prodSeq[y]) for x, y in tSeq]
                        prodSeq = ts
                        if seqOk:
                            matched = True
                            for nats, prod in prodSeq:
                                pSmi = prod.pSmi
                                # print('\t',nats,pSmi)
                                if pSmi not in allNodes:
                                    if not singlePass:
                                        activePool[pSmi] = prod
                                    allNodes.add(pSmi)
                                    foundMols[pSmi] = prod
            if singlePass or keepNonLeafNodes or not matched:
                newPool[nSmi] = mol
        activePool = newPool
    if not (singlePass or keepNonLeafNodes):
        if not returnMols:
            res = set(activePool.keys())
        else:
            res = activePool.values()
>>>>>>> 704e041a
    else:
        if not returnMols:
            res = allNodes
        else:
            res = foundMols.values()
    return res


dummyPattern = Chem.MolFromSmiles('[*]')


def BRICSBuild(fragments, onlyCompleteMols=True, seeds=None, uniquify=True, scrambleReagents=True,
               maxDepth=3):
    seen = set()
    if not seeds:
        seeds = list(fragments)
    if scrambleReagents:
        seeds = list(seeds)
        random.shuffle(seeds, random=random.random)
    if scrambleReagents:
        tempReactions = list(reverseReactions)
        random.shuffle(tempReactions, random=random.random)
    else:
        tempReactions = reverseReactions
    for seed in seeds:
        seedIsR1 = False
        seedIsR2 = False
        nextSteps = []
        for rxn in tempReactions:
            if seed.HasSubstructMatch(rxn._matchers[0]):
                seedIsR1 = True
            if seed.HasSubstructMatch(rxn._matchers[1]):
                seedIsR2 = True
            for fragment in fragments:
                ps = None
                if fragment.HasSubstructMatch(rxn._matchers[0]):
                    if seedIsR2:
                        ps = rxn.RunReactants((fragment, seed))
                if fragment.HasSubstructMatch(rxn._matchers[1]):
                    if seedIsR1:
                        ps = rxn.RunReactants((seed, fragment))
                if ps:
                    for p in ps:
                        if uniquify:
                            pSmi = Chem.MolToSmiles(p[0], True)
                            if pSmi in seen:
                                continue
                            else:
                                seen.add(pSmi)
                        if p[0].HasSubstructMatch(dummyPattern):
                            nextSteps.append(p[0])
                            if not onlyCompleteMols:
                                yield p[0]
                        else:
                            yield p[0]
        if nextSteps and maxDepth > 0:
            for p in BRICSBuild(fragments, onlyCompleteMols=onlyCompleteMols, seeds=nextSteps,
                                uniquify=uniquify, maxDepth=maxDepth - 1):
                if uniquify:
                    pSmi = Chem.MolToSmiles(p, True)
                    if pSmi in seen:
                        continue
                    else:
                        seen.add(pSmi)
                yield p

    # ------- ------- ------- ------- ------- ------- ------- -------
    # Begin testing code

    # ------------------------------------
    #
    #  doctest boilerplate
    #


def _test():
    import doctest
    import sys
    return doctest.testmod(sys.modules["__main__"],
                           optionflags=doctest.ELLIPSIS + doctest.NORMALIZE_WHITESPACE)


if __name__ == '__main__':
    import unittest

    class TestCase(unittest.TestCase):

        def test1(self):
            m = Chem.MolFromSmiles('CC(=O)OC')
            res = BRICSDecompose(m)
            self.assertTrue(res)
            self.assertTrue(len(res) == 2)

            m = Chem.MolFromSmiles('CC(=O)N1CCC1=O')
            res = BRICSDecompose(m)
            self.assertTrue(res)
            self.assertTrue(len(res) == 2, res)

            m = Chem.MolFromSmiles('c1ccccc1N(C)C')
            res = BRICSDecompose(m)
            self.assertTrue(res)
            self.assertTrue(len(res) == 2, res)

            m = Chem.MolFromSmiles('c1cccnc1N(C)C')
            res = BRICSDecompose(m)
            self.assertTrue(res)
            self.assertTrue(len(res) == 2, res)

            m = Chem.MolFromSmiles('o1ccnc1N(C)C')
            res = BRICSDecompose(m)
            self.assertTrue(res)
            self.assertTrue(len(res) == 2)

            m = Chem.MolFromSmiles('c1ccccc1OC')
            res = BRICSDecompose(m)
            self.assertTrue(res)
            self.assertTrue(len(res) == 2)

            m = Chem.MolFromSmiles('o1ccnc1OC')
            res = BRICSDecompose(m)
            self.assertTrue(res)
            self.assertTrue(len(res) == 2)

            m = Chem.MolFromSmiles('O1CCNC1OC')
            res = BRICSDecompose(m)
            self.assertTrue(res)
            self.assertTrue(len(res) == 2)

            m = Chem.MolFromSmiles('CCCSCC')
            res = BRICSDecompose(m)
            self.assertTrue(res)
            self.assertTrue(len(res) == 3, res)
            self.assertTrue('[11*]S[11*]' in res, res)

            m = Chem.MolFromSmiles('CCNC(=O)C1CC1')
            res = BRICSDecompose(m)
            self.assertTrue(res)
            self.assertTrue(len(res) == 4, res)
            self.assertTrue('[5*]N[5*]' in res, res)

        def test2(self):
            # example from the paper, nexavar:
            m = Chem.MolFromSmiles(
                'CNC(=O)C1=NC=CC(OC2=CC=C(NC(=O)NC3=CC(=C(Cl)C=C3)C(F)(F)F)C=C2)=C1')
            res = BRICSDecompose(m)
            self.assertTrue(res)
            self.assertTrue(len(res) == 9, res)

        def test3(self):
            m = Chem.MolFromSmiles('FC(F)(F)C1=C(Cl)C=CC(NC(=O)NC2=CC=CC=C2)=C1')
            res = BRICSDecompose(m)
            self.assertTrue(res)
            self.assertTrue(len(res) == 5, res)
            self.assertTrue('[5*]N[5*]' in res, res)
            self.assertTrue('[16*]c1ccccc1' in res, res)
            self.assertTrue('[8*]C(F)(F)F' in res, res)

        def test4(self):
            allNodes = set()
            m = Chem.MolFromSmiles('c1ccccc1OCCC')
            res = BRICSDecompose(m, allNodes=allNodes)
            self.assertTrue(res)
            leaves = res
            self.assertTrue(len(leaves) == 3, leaves)
            self.assertTrue(len(allNodes) == 6, allNodes)
            res = BRICSDecompose(m, allNodes=allNodes)
            self.assertFalse(res)
            self.assertTrue(len(allNodes) == 6, allNodes)

            m = Chem.MolFromSmiles('c1ccccc1OCCCC')
            res = BRICSDecompose(m, allNodes=allNodes)
            self.assertTrue(res)
            leaves.update(res)
            self.assertTrue(len(allNodes) == 9, allNodes)
            self.assertTrue(len(leaves) == 4, leaves)

            m = Chem.MolFromSmiles('c1cc(C(=O)NCC)ccc1OCCC')
            res = BRICSDecompose(m, allNodes=allNodes)
            self.assertTrue(res)
            leaves.update(res)
            self.assertTrue(len(leaves) == 8, leaves)
            self.assertTrue(len(allNodes) == 18, allNodes)

        def test5(self):
            allNodes = set()
            frags = [
              '[14*]c1ncncn1',
              '[16*]c1ccccc1',
              '[14*]c1ncccc1',
            ]
            frags = [Chem.MolFromSmiles(x) for x in frags]
            res = BRICSBuild(frags)
            self.assertTrue(res)
            res = list(res)
            self.assertTrue(len(res) == 6)
            smis = [Chem.MolToSmiles(x, True) for x in res]
            self.assertTrue('c1ccc(-c2ccccc2)cc1' in smis)
            self.assertTrue('c1ccc(-c2ccccn2)cc1' in smis)

        def test5a(self):
            allNodes = set()
            frags = [
              '[3*]O[3*]',
              '[16*]c1ccccc1',
            ]
            frags = [Chem.MolFromSmiles(x) for x in frags]
            res = BRICSBuild(frags)
            self.assertTrue(res)
            res = list(res)
            smis = [Chem.MolToSmiles(x, True) for x in res]
            self.assertTrue(len(smis) == 2, smis)
            self.assertTrue('c1ccc(Oc2ccccc2)cc1' in smis)
            self.assertTrue('c1ccc(-c2ccccc2)cc1' in smis)

        def test6(self):
            allNodes = set()
            frags = [
              '[16*]c1ccccc1',
              '[3*]OC',
              '[9*]n1cccc1',
            ]
            frags = [Chem.MolFromSmiles(x) for x in frags]
            res = BRICSBuild(frags)
            self.assertTrue(res)
            res = list(res)
            self.assertTrue(len(res) == 3)
            smis = [Chem.MolToSmiles(x, True) for x in res]
            self.assertTrue('c1ccc(-c2ccccc2)cc1' in smis)
            self.assertTrue('COc1ccccc1' in smis)
            self.assertTrue('c1ccc(-n2cccc2)cc1' in smis, smis)

        def test7(self):
            allNodes = set()
            frags = [
              '[16*]c1ccccc1',
              '[3*]OC',
              '[3*]OCC(=O)[6*]',
            ]
            frags = [Chem.MolFromSmiles(x) for x in frags]
            res = BRICSBuild(frags)
            self.assertTrue(res)
            res = list(res)
            smis = [Chem.MolToSmiles(x, True) for x in res]
            self.assertTrue(len(res) == 3)
            self.assertTrue('c1ccc(-c2ccccc2)cc1' in smis)
            self.assertTrue('COc1ccccc1' in smis)
            self.assertTrue('O=C(COc1ccccc1)c1ccccc1' in smis)

        def test8(self):
            random.seed(23)
            base = Chem.MolFromSmiles("n1cncnc1OCC(C1CC1)OC1CNC1")
            catalog = BRICSDecompose(base)
            self.assertTrue(len(catalog) == 5, catalog)
            catalog = [Chem.MolFromSmiles(x) for x in catalog]
            ms = list(BRICSBuild(catalog, maxDepth=4))
            for m in ms:
                Chem.SanitizeMol(m)
            ms = [Chem.MolToSmiles(x) for x in ms]
            self.assertEqual(len(ms), 36)

            ts = ['n1cnc(C2CNC2)nc1', 'n1cnc(-c2ncncn2)nc1', 'C(OC1CNC1)C(C1CC1)OC1CNC1',
                  'n1cnc(OC(COC2CNC2)C2CC2)nc1', 'n1cnc(OCC(OC2CNC2)C2CNC2)nc1']
            ts = [Chem.MolToSmiles(Chem.MolFromSmiles(x), True) for x in ts]
            for t in ts:
                self.assertTrue(t in ms, (t, ms))

        def test9(self):
            m = Chem.MolFromSmiles('CCOc1ccccc1c1ncc(c2nc(NCCCC)ncn2)cc1')
            res = BRICSDecompose(m)
            self.assertEqual(len(res), 7)
            self.assertTrue('[3*]O[3*]' in res)
            self.assertFalse('[14*]c1ncnc(NCCCC)n1' in res)
            res = BRICSDecompose(m, singlePass=True)
            self.assertEqual(len(res), 13)
            self.assertTrue('[3*]OCC' in res)
            self.assertTrue('[14*]c1ncnc(NCCCC)n1' in res)

        def test10(self):
            m = Chem.MolFromSmiles('C1CCCCN1c1ccccc1')
            res = BRICSDecompose(m)
            self.assertEqual(len(res), 2, res)

        def test11(self):
            # test coordinate preservation:
            molblock = """
     RDKit          3D

 13 14  0  0  0  0  0  0  0  0999 V2000
   -1.2004    0.5900    0.6110 C   0  0  0  0  0  0  0  0  0  0  0  0
   -2.2328    1.3173    0.0343 C   0  0  0  0  0  0  0  0  0  0  0  0
   -3.4299    0.6533   -0.1500 C   0  0  0  0  0  0  0  0  0  0  0  0
   -3.3633   -0.7217   -0.3299 C   0  0  0  0  0  0  0  0  0  0  0  0
   -2.1552   -1.3791   -0.2207 C   0  0  0  0  0  0  0  0  0  0  0  0
   -1.1425   -0.7969    0.5335 C   0  0  0  0  0  0  0  0  0  0  0  0
    0.1458   -1.4244    0.4108 O   0  0  0  0  0  0  0  0  0  0  0  0
    1.2976   -0.7398   -0.1026 C   0  0  0  0  0  0  0  0  0  0  0  0
    2.4889   -0.7939    0.5501 N   0  0  0  0  0  0  0  0  0  0  0  0
    3.4615    0.1460    0.3535 C   0  0  0  0  0  0  0  0  0  0  0  0
    3.0116    1.4034   -0.0296 C   0  0  0  0  0  0  0  0  0  0  0  0
    1.9786    1.4264   -0.9435 C   0  0  0  0  0  0  0  0  0  0  0  0
    1.1399    0.3193   -0.9885 C   0  0  0  0  0  0  0  0  0  0  0  0
  1  2  2  0
  2  3  1  0
  3  4  2  0
  4  5  1  0
  5  6  2  0
  6  7  1  0
  7  8  1  0
  8  9  2  0
  9 10  1  0
 10 11  2  0
 11 12  1  0
 12 13  2  0
  6  1  1  0
 13  8  1  0
M  END
"""
            m = Chem.MolFromMolBlock(molblock)
            pieces = BreakBRICSBonds(m)

            frags = Chem.GetMolFrags(pieces, asMols=True)
            self.assertEqual(len(frags), 3)
            self.assertEqual(frags[0].GetNumAtoms(), 7)
            self.assertEqual(frags[1].GetNumAtoms(), 3)
            self.assertEqual(frags[2].GetNumAtoms(), 7)

            c1 = m.GetConformer()
            c2 = frags[0].GetConformer()
            for i in range(6):
                p1 = c1.GetAtomPosition(i)
                p2 = c2.GetAtomPosition(i)
                self.assertEqual((p1 - p2).Length(), 0.0)
            p1 = c1.GetAtomPosition(6)
            p2 = c2.GetAtomPosition(6)
            self.assertEqual((p1 - p2).Length(), 0.0)

            c2 = frags[2].GetConformer()
            for i in range(6):
                p1 = c1.GetAtomPosition(i + 7)
                p2 = c2.GetAtomPosition(i)
                self.assertEqual((p1 - p2).Length(), 0.0)
            p1 = c1.GetAtomPosition(6)
            p2 = c2.GetAtomPosition(6)
            self.assertEqual((p1 - p2).Length(), 0.0)

            c2 = frags[1].GetConformer()
            for i in range(1):
                p1 = c1.GetAtomPosition(i + 6)
                p2 = c2.GetAtomPosition(i)
                self.assertEqual((p1 - p2).Length(), 0.0)
            p1 = c1.GetAtomPosition(5)
            p2 = c2.GetAtomPosition(1)
            self.assertEqual((p1 - p2).Length(), 0.0)
            p1 = c1.GetAtomPosition(6)
            p2 = c2.GetAtomPosition(0)
            self.assertEqual((p1 - p2).Length(), 0.0)

            # make sure multiple conformations (include 2D) also work:
            molblock = """
     RDKit          2D

 13 14  0  0  0  0  0  0  0  0999 V2000
   -1.2990   -0.8654    0.0000 C   0  0  0  0  0  0  0  0  0  0  0  0
   -2.5981   -1.6154    0.0000 C   0  0  0  0  0  0  0  0  0  0  0  0
   -3.8971   -0.8654    0.0000 C   0  0  0  0  0  0  0  0  0  0  0  0
   -3.8971    0.6346    0.0000 C   0  0  0  0  0  0  0  0  0  0  0  0
   -2.5981    1.3846    0.0000 C   0  0  0  0  0  0  0  0  0  0  0  0
   -1.2990    0.6346    0.0000 C   0  0  0  0  0  0  0  0  0  0  0  0
   -0.0000    1.3846    0.0000 O   0  0  0  0  0  0  0  0  0  0  0  0
    1.2990    0.6346    0.0000 C   0  0  0  0  0  0  0  0  0  0  0  0
    1.2990   -0.8654    0.0000 N   0  0  0  0  0  0  0  0  0  0  0  0
    2.5981   -1.6154    0.0000 C   0  0  0  0  0  0  0  0  0  0  0  0
    3.8971   -0.8654    0.0000 C   0  0  0  0  0  0  0  0  0  0  0  0
    3.8971    0.6346    0.0000 C   0  0  0  0  0  0  0  0  0  0  0  0
    2.5981    1.3846    0.0000 C   0  0  0  0  0  0  0  0  0  0  0  0
  1  2  2  0
  2  3  1  0
  3  4  2  0
  4  5  1  0
  5  6  2  0
  6  7  1  0
  7  8  1  0
  8  9  2  0
  9 10  1  0
 10 11  2  0
 11 12  1  0
 12 13  2  0
  6  1  1  0
 13  8  1  0
M  END
"""
            m2 = Chem.MolFromMolBlock(molblock)
            m.AddConformer(m2.GetConformer(), assignId=True)
            self.assertEqual(m.GetNumConformers(), 2)

            pieces = BreakBRICSBonds(m)
            frags = Chem.GetMolFrags(pieces, asMols=True)
            self.assertEqual(len(frags), 3)
            self.assertEqual(frags[0].GetNumAtoms(), 7)
            self.assertEqual(frags[1].GetNumAtoms(), 3)
            self.assertEqual(frags[2].GetNumAtoms(), 7)
            self.assertEqual(frags[0].GetNumConformers(), 2)
            self.assertEqual(frags[1].GetNumConformers(), 2)
            self.assertEqual(frags[2].GetNumConformers(), 2)

            c1 = m.GetConformer(0)
            c2 = frags[0].GetConformer(0)
            for i in range(6):
                p1 = c1.GetAtomPosition(i)
                p2 = c2.GetAtomPosition(i)
                self.assertEqual((p1 - p2).Length(), 0.0)
            p1 = c1.GetAtomPosition(6)
            p2 = c2.GetAtomPosition(6)
            self.assertEqual((p1 - p2).Length(), 0.0)

            c2 = frags[2].GetConformer(0)
            for i in range(6):
                p1 = c1.GetAtomPosition(i + 7)
                p2 = c2.GetAtomPosition(i)
                self.assertEqual((p1 - p2).Length(), 0.0)
            p1 = c1.GetAtomPosition(6)
            p2 = c2.GetAtomPosition(6)
            self.assertEqual((p1 - p2).Length(), 0.0)

            c2 = frags[1].GetConformer(0)
            for i in range(1):
                p1 = c1.GetAtomPosition(i + 6)
                p2 = c2.GetAtomPosition(i)
                self.assertEqual((p1 - p2).Length(), 0.0)
            p1 = c1.GetAtomPosition(5)
            p2 = c2.GetAtomPosition(1)
            self.assertEqual((p1 - p2).Length(), 0.0)
            p1 = c1.GetAtomPosition(6)
            p2 = c2.GetAtomPosition(0)
            self.assertEqual((p1 - p2).Length(), 0.0)

            c1 = m.GetConformer(1)
            c2 = frags[0].GetConformer(1)
            for i in range(6):
                p1 = c1.GetAtomPosition(i)
                p2 = c2.GetAtomPosition(i)
                self.assertEqual((p1 - p2).Length(), 0.0)
            p1 = c1.GetAtomPosition(6)
            p2 = c2.GetAtomPosition(6)
            self.assertEqual((p1 - p2).Length(), 0.0)

            c2 = frags[2].GetConformer(1)
            for i in range(6):
                p1 = c1.GetAtomPosition(i + 7)
                p2 = c2.GetAtomPosition(i)
                self.assertEqual((p1 - p2).Length(), 0.0)
            p1 = c1.GetAtomPosition(6)
            p2 = c2.GetAtomPosition(6)
            self.assertEqual((p1 - p2).Length(), 0.0)

            c2 = frags[1].GetConformer(1)
            for i in range(1):
                p1 = c1.GetAtomPosition(i + 6)
                p2 = c2.GetAtomPosition(i)
                self.assertEqual((p1 - p2).Length(), 0.0)
            p1 = c1.GetAtomPosition(5)
            p2 = c2.GetAtomPosition(1)
            self.assertEqual((p1 - p2).Length(), 0.0)
            p1 = c1.GetAtomPosition(6)
            p2 = c2.GetAtomPosition(0)
            self.assertEqual((p1 - p2).Length(), 0.0)

        def test12(self):
            m = Chem.MolFromSmiles('CCS(=O)(=O)NCC')
            res = list(FindBRICSBonds(m))
            self.assertEqual(len(res), 2, res)
            atIds = [x[0] for x in res]
            atIds.sort()
            self.assertEqual(atIds, [(5, 2), (6, 5)])

        def testGithub1734(self):
            m = Chem.MolFromSmiles('c1ccccc1[C@H](C)NC')
            res = BRICSDecompose(m)
            self.assertEqual(len(res), 3)
            self.assertTrue('[4*][C@H]([8*])C' in res)
            res = BreakBRICSBonds(m)
            self.assertEqual(Chem.MolToSmiles(res, isomericSmiles=True),
                             '[16*]c1ccccc1.[4*][C@H]([8*])C.[5*]NC')

    failed, tried = _test()
    if failed:
        sys.exit(failed)

    unittest.main()<|MERGE_RESOLUTION|>--- conflicted
+++ resolved
@@ -34,14 +34,9 @@
 """ Implementation of the BRICS algorithm from Degen et al. ChemMedChem *3* 1503-7 (2008)
 
 """
-<<<<<<< HEAD
-
-import sys, re, random
-=======
 import sys
 import re
 import random
->>>>>>> 704e041a
 from rdkit import Chem
 from rdkit.Chem import rdChemReactions as Reactions
 
@@ -213,13 +208,8 @@
             raise
 
 environMatchers = {}
-<<<<<<< HEAD
 for env, sma in environs.items():
-  environMatchers[env] = Chem.MolFromSmarts(sma)
-=======
-for env, sma in iteritems(environs):
     environMatchers[env] = Chem.MolFromSmarts(sma)
->>>>>>> 704e041a
 
 bondMatchers = []
 for i, compats in enumerate(reactionDefs):
@@ -245,62 +235,6 @@
 
 
 def FindBRICSBonds(mol, randomizeOrder=False, silent=True):
-<<<<<<< HEAD
-  """ returns the bonds in a molecule that BRICS would cleave
-
-  >>> from rdkit import Chem
-  >>> m = Chem.MolFromSmiles('CCCOCC')
-  >>> res = list(FindBRICSBonds(m))
-  >>> res
-  [((3, 2), ('3', '4')), ((3, 4), ('3', '4'))]
-
-  a more complicated case:
-  >>> m = Chem.MolFromSmiles('CCCOCCC(=O)c1ccccc1')
-  >>> res = list(FindBRICSBonds(m))
-  >>> res
-  [((3, 2), ('3', '4')), ((3, 4), ('3', '4')), ((6, 8), ('6', '16'))]
-
-  we can also randomize the order of the results:
-  >>> random.seed(23)
-  >>> res = list(FindBRICSBonds(m,randomizeOrder=True))
-  >>> sorted(res)
-  [((3, 2), ('3', '4')), ((3, 4), ('3', '4')), ((6, 8), ('6', '16'))]
-
-  Note that this is a generator function :
-  >>> res = FindBRICSBonds(m)
-  >>> res
-  <generator object ...>
-  >>> next(res)
-  ((3, 2), ('3', '4'))
-
-  >>> m = Chem.MolFromSmiles('CC=CC')
-  >>> res = list(FindBRICSBonds(m))
-  >>> sorted(res)
-  [((1, 2), ('7', '7'))]
-
-  make sure we don't match ring bonds:
-  >>> m = Chem.MolFromSmiles('O=C1NCCC1')
-  >>> list(FindBRICSBonds(m))
-  []
-
-  another nice one, make sure environment 8 doesn't match something connected
-  to a ring atom:
-  >>> m = Chem.MolFromSmiles('CC1(C)CCCCC1')
-  >>> list(FindBRICSBonds(m))
-  []
-
-  """
-  letter = re.compile('[a-z,A-Z]')
-  indices = list(range(len(bondMatchers)))
-  bondsDone = set()
-  if randomizeOrder:
-    random.shuffle(indices, random=random.random)
-
-  envMatches = {}
-  for env, patt in environMatchers.items():
-    envMatches[env] = mol.HasSubstructMatch(patt)
-  for gpIdx in indices:
-=======
     """ returns the bonds in a molecule that BRICS would cleave
 
     >>> from rdkit import Chem
@@ -353,12 +287,11 @@
     letter = re.compile('[a-z,A-Z]')
     indices = list(range(len(bondMatchers)))
     bondsDone = set()
->>>>>>> 704e041a
     if randomizeOrder:
         random.shuffle(indices, random=random.random)
 
     envMatches = {}
-    for env, patt in iteritems(environMatchers):
+    for env, patt in environMatchers.items():
         envMatches[env] = mol.HasSubstructMatch(patt)
     for gpIdx in indices:
         if randomizeOrder:
@@ -460,125 +393,6 @@
 
 def BRICSDecompose(mol, allNodes=None, minFragmentSize=1, onlyUseReactions=None, silent=True,
                    keepNonLeafNodes=False, singlePass=False, returnMols=False):
-<<<<<<< HEAD
-  """ returns the BRICS decomposition for a molecule
-
-  >>> from rdkit import Chem
-  >>> m = Chem.MolFromSmiles('CCCOCc1cc(c2ncccc2)ccc1')
-  >>> res = list(BRICSDecompose(m))
-  >>> sorted(res)
-  ['[14*]c1ccccn1', '[16*]c1cccc([16*])c1', '[3*]O[3*]', '[4*]CCC', '[4*]C[8*]']
-
-  >>> res = list(BRICSDecompose(m,returnMols=True))
-  >>> res[0]
-  <rdkit.Chem.rdchem.Mol object ...>
-  >>> smis = [Chem.MolToSmiles(x,True) for x in res]
-  >>> sorted(smis)
-  ['[14*]c1ccccn1', '[16*]c1cccc([16*])c1', '[3*]O[3*]', '[4*]CCC', '[4*]C[8*]']
-
-  nexavar, an example from the paper (corrected):
-  >>> m = Chem.MolFromSmiles('CNC(=O)C1=NC=CC(OC2=CC=C(NC(=O)NC3=CC(=C(Cl)C=C3)C(F)(F)F)C=C2)=C1')
-  >>> res = list(BRICSDecompose(m))
-  >>> sorted(res)
-  ['[1*]C([1*])=O', '[1*]C([6*])=O', '[14*]c1cc([16*])ccn1', '[16*]c1ccc(Cl)c([16*])c1', '[16*]c1ccc([16*])cc1', '[3*]O[3*]', '[5*]NC', '[5*]N[5*]', '[8*]C(F)(F)F']
-
-  it's also possible to keep pieces that haven't been fully decomposed:
-  >>> m = Chem.MolFromSmiles('CCCOCC')
-  >>> res = list(BRICSDecompose(m,keepNonLeafNodes=True))
-  >>> sorted(res)
-  ['CCCOCC', '[3*]OCC', '[3*]OCCC', '[3*]O[3*]', '[4*]CC', '[4*]CCC']
-
-  >>> m = Chem.MolFromSmiles('CCCOCc1cc(c2ncccc2)ccc1')
-  >>> res = list(BRICSDecompose(m,keepNonLeafNodes=True))
-  >>> sorted(res)
-  ['CCCOCc1cccc(-c2ccccn2)c1', '[14*]c1ccccn1', '[16*]c1cccc(-c2ccccn2)c1', '[16*]c1cccc(COCCC)c1', '[16*]c1cccc([16*])c1', '[3*]OCCC', '[3*]OC[8*]', '[3*]OCc1cccc(-c2ccccn2)c1', '[3*]OCc1cccc([16*])c1', '[3*]O[3*]', '[4*]CCC', '[4*]C[8*]', '[4*]Cc1cccc(-c2ccccn2)c1', '[4*]Cc1cccc([16*])c1', '[8*]COCCC']
-
-  or to only do a single pass of decomposition:
-  >>> m = Chem.MolFromSmiles('CCCOCc1cc(c2ncccc2)ccc1')
-  >>> res = list(BRICSDecompose(m,singlePass=True))
-  >>> sorted(res)
-  ['CCCOCc1cccc(-c2ccccn2)c1', '[14*]c1ccccn1', '[16*]c1cccc(-c2ccccn2)c1', '[16*]c1cccc(COCCC)c1', '[3*]OCCC', '[3*]OCc1cccc(-c2ccccn2)c1', '[4*]CCC', '[4*]Cc1cccc(-c2ccccn2)c1', '[8*]COCCC']
-
-  setting a minimum size for the fragments:
-  >>> m = Chem.MolFromSmiles('CCCOCC')
-  >>> res = list(BRICSDecompose(m,keepNonLeafNodes=True,minFragmentSize=2))
-  >>> sorted(res)
-  ['CCCOCC', '[3*]OCC', '[3*]OCCC', '[4*]CC', '[4*]CCC']
-  >>> m = Chem.MolFromSmiles('CCCOCC')
-  >>> res = list(BRICSDecompose(m,keepNonLeafNodes=True,minFragmentSize=3))
-  >>> sorted(res)
-  ['CCCOCC', '[3*]OCC', '[4*]CCC']
-  >>> res = list(BRICSDecompose(m,minFragmentSize=2))
-  >>> sorted(res)
-  ['[3*]OCC', '[3*]OCCC', '[4*]CC', '[4*]CCC']
-
-
-  """
-  global reactions
-  mSmi = Chem.MolToSmiles(mol, 1)
-
-  if allNodes is None:
-    allNodes = set()
-
-  if mSmi in allNodes:
-    return set()
-
-  activePool = {mSmi: mol}
-  allNodes.add(mSmi)
-  foundMols = {mSmi: mol}
-  for gpIdx, reactionGp in enumerate(reactions):
-    newPool = {}
-    while activePool:
-      matched = False
-      nSmi = next(iter(activePool))
-      mol = activePool.pop(nSmi)
-      for rxnIdx, reaction in enumerate(reactionGp):
-        if onlyUseReactions and (gpIdx, rxnIdx) not in onlyUseReactions:
-          continue
-        if not silent:
-          print('--------')
-          print(smartsGps[gpIdx][rxnIdx])
-        ps = reaction.RunReactants((mol, ))
-        if ps:
-          if not silent:
-            print(nSmi, '->', len(ps), 'products')
-          for prodSeq in ps:
-            seqOk = True
-            # we want to disqualify small fragments, so sort the product sequence by size
-            tSeq = [(prod.GetNumAtoms(onlyExplicit=True), idx) for idx, prod in enumerate(prodSeq)]
-            tSeq.sort()
-            for nats, idx in tSeq:
-              prod = prodSeq[idx]
-              try:
-                Chem.SanitizeMol(prod)
-              except Exception:
-                continue
-              pSmi = Chem.MolToSmiles(prod, 1)
-              if minFragmentSize > 0:
-                nDummies = pSmi.count('*')
-                if nats - nDummies < minFragmentSize:
-                  seqOk = False
-                  break
-              prod.pSmi = pSmi
-            ts = [(x, prodSeq[y]) for x, y in tSeq]
-            prodSeq = ts
-            if seqOk:
-              matched = True
-              for nats, prod in prodSeq:
-                pSmi = prod.pSmi
-                #print('\t',nats,pSmi)
-                if pSmi not in allNodes:
-                  if not singlePass:
-                    activePool[pSmi] = prod
-                  allNodes.add(pSmi)
-                  foundMols[pSmi] = prod
-      if singlePass or keepNonLeafNodes or not matched:
-        newPool[nSmi] = mol
-    activePool = newPool
-  if not (singlePass or keepNonLeafNodes):
-    if not returnMols:
-      res = set(activePool.keys())
-=======
     """ returns the BRICS decomposition for a molecule
 
     >>> from rdkit import Chem
@@ -652,7 +466,7 @@
         newPool = {}
         while activePool:
             matched = False
-            nSmi = next(iterkeys(activePool))
+            nSmi = next(iter(activePool))
             mol = activePool.pop(nSmi)
             for rxnIdx, reaction in enumerate(reactionGp):
                 if onlyUseReactions and (gpIdx, rxnIdx) not in onlyUseReactions:
@@ -703,7 +517,6 @@
             res = set(activePool.keys())
         else:
             res = activePool.values()
->>>>>>> 704e041a
     else:
         if not returnMols:
             res = allNodes
